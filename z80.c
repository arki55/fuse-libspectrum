/* z80.c: Routines for handling .z80 snapshots
   Copyright (c) 2001-2016 Philip Kendall, Darren Salt, Fredrick Meunier

   $Id$

   This program is free software; you can redistribute it and/or modify
   it under the terms of the GNU General Public License as published by
   the Free Software Foundation; either version 2 of the License, or
   (at your option) any later version.

   This program is distributed in the hope that it will be useful,
   but WITHOUT ANY WARRANTY; without even the implied warranty of
   MERCHANTABILITY or FITNESS FOR A PARTICULAR PURPOSE.  See the
   GNU General Public License for more details.

   You should have received a copy of the GNU General Public License along
   with this program; if not, write to the Free Software Foundation, Inc.,
   51 Franklin Street, Fifth Floor, Boston, MA 02110-1301 USA.

   Author contact information:

   E-mail: philip-fuse@shadowmagic.org.uk

*/

#include <config.h>

#include <stdlib.h>
#include <stdio.h>
#include <string.h>

#include "internals.h"

/* Length of the basic .z80 headers */
static const int LIBSPECTRUM_Z80_HEADER_LENGTH = 30;

/* Length of the v2 extensions */
#define LIBSPECTRUM_Z80_V2_LENGTH 23

/* Length of the v3 extensions */
#define LIBSPECTRUM_Z80_V3_LENGTH 54

/* Length of xzx's extensions */
#define LIBSPECTRUM_Z80_V3X_LENGTH 55

/* The constants used for each machine type */
enum {

  /* v1 constants */
  Z80_JOYSTICK_CURSOR_V1 = 0,
  Z80_JOYSTICK_KEMPSTON_V1 = 1,
  Z80_JOYSTICK_SINCLAIR_LEFT_V1 = 2,
  Z80_JOYSTICK_SINCLAIR_RIGHT_V1 = 3,

  /* v2 constants */
  Z80_MACHINE_48_V2 = 0,
  Z80_MACHINE_48_IF1_V2 = 1,
  Z80_MACHINE_48_SAMRAM_V2 = 2,
  Z80_MACHINE_128_V2 = 3,
  Z80_MACHINE_128_IF1_V2 = 4,

  /* v3 constants */
  Z80_MACHINE_48 = 0,
  Z80_MACHINE_48_IF1 = 1,
  Z80_MACHINE_48_SAMRAM = 2,
  Z80_MACHINE_48_MGT = 3,
  Z80_MACHINE_128 = 4,
  Z80_MACHINE_128_IF1 = 5,
  Z80_MACHINE_128_MGT = 6,

  Z80_MGT_DISCIPLE_EPSON = 0,
  Z80_MGT_DISCIPLE_HP = 1,
  Z80_MGT_PLUSD = 16,

  Z80_JOYSTICK_CURSOR_V3 = 0,
  Z80_JOYSTICK_KEMPSTON_V3 = 1,
  Z80_JOYSTICK_USER_DEFINED_V3 = 2,
  Z80_JOYSTICK_SINCLAIR_RIGHT_V3 = 3,

  /* Extensions */
  Z80_MACHINE_PLUS3 = 7,
  Z80_MACHINE_PLUS3_XZX_ERROR = 8,
  Z80_MACHINE_PENTAGON = 9,
  Z80_MACHINE_SCORPION = 10,
  Z80_MACHINE_PLUS2 = 12,
  Z80_MACHINE_PLUS2A = 13,
  Z80_MACHINE_TC2048 = 14,
  Z80_MACHINE_TC2068 = 15,
  Z80_MACHINE_TS2068 = 128,

  /* The first extension ID; anything here or greater applies to both
     v2 and v3 files */
  Z80_MACHINE_FIRST_EXTENSION = Z80_MACHINE_PLUS3,
};

/* Constants representing a Sinclair Interface 2 port 1 joystick as a .z80
   user defined joystick */
static const libspectrum_word if2_left_map_l = 0x0f03;
static const libspectrum_word if2_left_map_r = 0x0803;
static const libspectrum_word if2_left_map_d = 0x0403;
static const libspectrum_word if2_left_map_u = 0x0203;
static const libspectrum_word if2_left_map_f = 0x0103;
static const libspectrum_word if2_left_l     = '1';
static const libspectrum_word if2_left_r     = '2';
static const libspectrum_word if2_left_d     = '3';
static const libspectrum_word if2_left_u     = '4';
static const libspectrum_word if2_left_f     = '5';

/* The signature used to designate the .slt extensions */
static libspectrum_byte slt_signature[] = "\0\0\0SLT";
static size_t slt_signature_length = 6;

/* Bits used in extended header to flag that a Fuller Box is in use */
static const libspectrum_byte fuller_box_flags = 0x44;

/* Bits used in extended header to flag that a Melodik is in use */
static const libspectrum_byte melodik_flags = 0x04;

static libspectrum_error
read_header( const libspectrum_byte *buffer, libspectrum_snap *snap,
	     const libspectrum_byte **data, int *version, int *compressed );
static libspectrum_error
get_machine_type( libspectrum_snap *snap, libspectrum_byte type,
                  libspectrum_byte mgt_type, int version );
static libspectrum_error
get_machine_type_v2( libspectrum_snap *snap, libspectrum_byte type );
static libspectrum_error
get_machine_type_v3( libspectrum_snap *snap, libspectrum_byte type,
                     libspectrum_byte mgt_type );
static libspectrum_error
get_machine_type_extension( libspectrum_snap *snap, libspectrum_byte type );
static libspectrum_error
get_joystick_type( libspectrum_snap *snap, 
                   const libspectrum_byte *custom_joystick_base,
                   libspectrum_byte type, int version );
static libspectrum_error
get_joystick_type_v1( libspectrum_snap *snap, libspectrum_byte type );
static libspectrum_error
get_joystick_type_v3( libspectrum_snap *snap,
                      const libspectrum_byte *custom_joystick_base,
                      libspectrum_byte type );
static libspectrum_error
read_blocks( const libspectrum_byte *buffer, size_t buffer_length,
	     libspectrum_snap *snap, int version, int compressed );
static libspectrum_error
read_slt( libspectrum_snap *snap, const libspectrum_byte **next_block,
	  const libspectrum_byte *end );
static libspectrum_error
read_block( const libspectrum_byte *buffer, libspectrum_snap *snap,
	    const libspectrum_byte **next_block, const libspectrum_byte *end,
	    int version, int compressed );
static libspectrum_error
read_v1_block( const libspectrum_byte *buffer, int is_compressed,
	       libspectrum_byte **uncompressed,
	       const libspectrum_byte **next_block,
	       const libspectrum_byte *end );
static libspectrum_error
read_v2_block( const libspectrum_byte *buffer, libspectrum_byte **block,
	       size_t *length, int *page, const libspectrum_byte **next_block,
	       const libspectrum_byte *end );

static libspectrum_error
write_header( libspectrum_byte **buffer, libspectrum_byte **ptr,
	      size_t *length, int *flags, libspectrum_snap *snap );
static void
write_base_header( libspectrum_byte **buffer, libspectrum_byte **ptr,
		   size_t *length, int *flags, libspectrum_snap *snap );
static libspectrum_error
write_extended_header( libspectrum_byte **buffer, libspectrum_byte **ptr,
		       size_t *length, int *flags, libspectrum_snap *snap );
static void
write_pages( libspectrum_byte **buffer, libspectrum_byte **ptr,
	     size_t *length, libspectrum_snap *snap, int compress );
static void
write_page( libspectrum_byte **buffer, libspectrum_byte **ptr,
	    size_t *length, int page_num, libspectrum_byte *page,
	    int compress );
static void
write_slt( libspectrum_byte **buffer, libspectrum_byte **ptr,
	   size_t *length, libspectrum_snap *snap );
static void
write_slt_entry( libspectrum_byte **buffer, libspectrum_byte **ptr,
		 size_t *length, libspectrum_word type, libspectrum_word id,
		 libspectrum_dword slt_length );

static void
compress_block( libspectrum_byte **dest, size_t *dest_length,
		const libspectrum_byte *src, size_t src_length);
static void
uncompress_block( libspectrum_byte **dest, size_t *dest_length,
		  const libspectrum_byte *src, size_t src_length);

/* The various things which can appear in the .slt data */
enum slt_type {

  LIBSPECTRUM_SLT_TYPE_END = 0,
  LIBSPECTRUM_SLT_TYPE_LEVEL,
  LIBSPECTRUM_SLT_TYPE_INSTRUCTIONS,
  LIBSPECTRUM_SLT_TYPE_SCREEN,
  LIBSPECTRUM_SLT_TYPE_PICTURE,
  LIBSPECTRUM_SLT_TYPE_POKE,

};

libspectrum_error
internal_z80_read( libspectrum_snap *snap,
		   const libspectrum_byte *buffer, size_t buffer_length )
{
  libspectrum_error error;
  const libspectrum_byte *data;
  int version, compressed = 1;

  error = read_header( buffer, snap, &data, &version, &compressed );
  if( error != LIBSPECTRUM_ERROR_NONE ) return error;

  error = read_blocks( data, buffer_length - (data - buffer), snap,
		       version, compressed );
  if( error != LIBSPECTRUM_ERROR_NONE ) return error;

  libspectrum_snap_set_beta_paged( snap, 0 );

  if( libspectrum_snap_interface1_active( snap ) )
    libspectrum_snap_set_interface1_drive_count( snap, 8 );

  return LIBSPECTRUM_ERROR_NONE;
}

static libspectrum_error
read_header( const libspectrum_byte *buffer, libspectrum_snap *snap,
	     const libspectrum_byte **data, int *version, int *compressed )
{
  const libspectrum_byte *header = buffer;
  int capabilities;
  size_t i;
  libspectrum_error error;

  libspectrum_snap_set_a  ( snap, header[ 0] );
  libspectrum_snap_set_f  ( snap, header[ 1] );
  libspectrum_snap_set_bc ( snap, header[ 2] + header[ 3]*0x100 );
  libspectrum_snap_set_de ( snap, header[13] + header[14]*0x100 );
  libspectrum_snap_set_hl ( snap, header[ 4] + header[ 5]*0x100 );
  libspectrum_snap_set_a_ ( snap, header[21] );
  libspectrum_snap_set_f_ ( snap, header[22] );
  libspectrum_snap_set_bc_( snap, header[15] + header[16]*0x100 );
  libspectrum_snap_set_de_( snap, header[17] + header[18]*0x100 );
  libspectrum_snap_set_hl_( snap, header[19] + header[20]*0x100 );
  libspectrum_snap_set_ix ( snap, header[25] + header[26]*0x100 );
  libspectrum_snap_set_iy ( snap, header[23] + header[24]*0x100 );
  libspectrum_snap_set_i  ( snap, header[10] );
  libspectrum_snap_set_r  ( snap, (   header[11] & 0x7f ) +
			          ( ( header[12] & 0x01 ) << 7 ) );
  libspectrum_snap_set_pc ( snap, header[ 6] + header[ 7]*0x100 );
  libspectrum_snap_set_sp ( snap, header[ 8] + header[ 9]*0x100 );

  libspectrum_snap_set_iff1( snap, header[27] ? 1 : 0 );
  libspectrum_snap_set_iff2( snap, header[28] ? 1 : 0 );
  libspectrum_snap_set_im( snap, header[29] & 0x03 );
  libspectrum_snap_set_issue2( snap, header[29] & 0x04 );

  libspectrum_snap_set_out_ula( snap, (header[12]&0x0e) >> 1 );

  if( libspectrum_snap_pc( snap ) == 0 ) { /* PC == 0x0000 => v2 or greater */

    size_t extra_length;
    const libspectrum_byte *extra_header;
    libspectrum_dword quarter_tstates;

    extra_length = header[ LIBSPECTRUM_Z80_HEADER_LENGTH     ] +
                   header[ LIBSPECTRUM_Z80_HEADER_LENGTH + 1 ] * 0x100;

    switch( extra_length ) {
    case LIBSPECTRUM_Z80_V2_LENGTH:
      *version = 2;
      break;
    case LIBSPECTRUM_Z80_V3_LENGTH:
    case LIBSPECTRUM_Z80_V3X_LENGTH:
      *version = 3;
      break;
    default:
      libspectrum_print_error(
        LIBSPECTRUM_ERROR_UNKNOWN,
        "libspectrum_read_z80_header: unknown header length %d",
	(int)extra_length
      );
      return LIBSPECTRUM_ERROR_UNKNOWN;
      
    }

    extra_header = buffer + LIBSPECTRUM_Z80_HEADER_LENGTH + 2;

    error = get_joystick_type( snap,
                               extra_header + 32,
                               ( header[29] & 0xc0 ) >> 6,
                               *version
                             );
    if( error ) return error;

    libspectrum_snap_set_pc( snap, extra_header[0] + extra_header[1] * 0x100 );

    error = get_machine_type( snap, extra_header[2], extra_header[51], *version );
    if( error ) return error;

    if( extra_header[27] && libspectrum_snap_plusd_active( snap ) ) {
      libspectrum_snap_set_plusd_paged( snap, 1 );
    }

    if( *version >= 3 ) {

      quarter_tstates =
	libspectrum_timings_tstates_per_frame(
	  libspectrum_snap_machine( snap ) 
	) / 4;
      
      /* This is correct, even if it does disagree with Z80 v3.05's
	 `z80dump'; thanks to Pedro Gimeno for pointing this out when
	 this code was part of SnapConv */
      libspectrum_snap_set_tstates( snap,
        ( ( ( extra_header[25] + 1 ) % 4 ) + 1 ) * quarter_tstates -
	( extra_header[23] + extra_header[24] * 0x100 + 1 )
      );
    
      /* Stop broken files from causing trouble... */
      if( libspectrum_snap_tstates( snap ) >= quarter_tstates * 4 )
	libspectrum_snap_set_tstates( snap, 0 );
    }

    /* I don't like this any more than you do but here is support for the
       Spectaculator extensions:

       Support for 16k/+2/+2A snapshots

       If bit 7 of byte 37 is set, this modifies the value of the hardware
       field (for both v2 and v3 snapshots) such that:
         a.. Any valid 48k identifier should be taken as 16k
         b.. Any valid 128k identifier should be taken as +2
         c.. Any valid +3 identifier (7 or 8) should be taken as +2A

       Support for Fuller Box / AY sound in 48k mode
       
       Spectaculator recognises xzx's extension of setting bit 2 of byte 37 to
       specify AY sound in 48k mode. In addition, if this and also bit 6 is
       set, this specifies Fuller Box emulation.
    */

    if( extra_header[5] & 0x80 ) {

      switch( libspectrum_snap_machine( snap ) ) {

      case LIBSPECTRUM_MACHINE_48:
	libspectrum_snap_set_machine( snap, LIBSPECTRUM_MACHINE_16 ); break;
      case LIBSPECTRUM_MACHINE_128:
	libspectrum_snap_set_machine( snap, LIBSPECTRUM_MACHINE_PLUS2 ); break;
      case LIBSPECTRUM_MACHINE_PLUS3:
	libspectrum_snap_set_machine( snap, LIBSPECTRUM_MACHINE_PLUS2A );
	break;
      default:
	break;			/* Do nothing */

      }
    }

    if( ( extra_header[5] & fuller_box_flags ) == fuller_box_flags ) {
      libspectrum_snap_set_fuller_box_active( snap, 1 );
    } else if( ( extra_header[5] & melodik_flags ) == melodik_flags ) {
      libspectrum_snap_set_melodik_active( snap, 1 );
    }

    capabilities =
      libspectrum_machine_capabilities( libspectrum_snap_machine( snap ) );

    if( capabilities & LIBSPECTRUM_MACHINE_CAPABILITY_128_MEMORY ) {
      libspectrum_snap_set_out_128_memoryport( snap, extra_header[3] );
    } else if( capabilities & LIBSPECTRUM_MACHINE_CAPABILITY_TIMEX_MEMORY ) {
      libspectrum_snap_set_out_scld_hsr( snap, extra_header[3] );
    }

    if( capabilities & LIBSPECTRUM_MACHINE_CAPABILITY_TIMEX_VIDEO ) {
      libspectrum_snap_set_out_scld_dec( snap, extra_header[4] );
    }

    if( libspectrum_snap_fuller_box_active( snap ) ||
        libspectrum_snap_melodik_active( snap ) ||
        capabilities & LIBSPECTRUM_MACHINE_CAPABILITY_AY ) {
      libspectrum_snap_set_out_ay_registerport( snap, extra_header[ 6] );
      for( i = 0; i < 16; i++ ) {
	libspectrum_snap_set_ay_registers( snap, i, extra_header[ 7 + i ] );
      }
    }

    if( extra_length == LIBSPECTRUM_Z80_V3X_LENGTH ) {
      if( ( capabilities & LIBSPECTRUM_MACHINE_CAPABILITY_PLUS3_MEMORY ) ||
	  ( capabilities & LIBSPECTRUM_MACHINE_CAPABILITY_SCORP_MEMORY )    ) {
	libspectrum_snap_set_out_plus3_memoryport( snap, extra_header[54] );
      }
    }

    (*data) = buffer + LIBSPECTRUM_Z80_HEADER_LENGTH + 2 + extra_length;

  } else {	/* v1 .z80 file */

    libspectrum_snap_set_machine( snap, LIBSPECTRUM_MACHINE_48 );
    *version = 1;

    libspectrum_snap_set_joystick_active_count( snap, 1 );
    error = get_joystick_type_v1( snap, ( header[29] & 0xc0 ) >> 6 );
    if( error ) return error;

    /* Need to flag this for later */
    *compressed = ( header[12] & 0x20 ) ? 1 : 0;

    (*data) = buffer + LIBSPECTRUM_Z80_HEADER_LENGTH;

  }

  return LIBSPECTRUM_ERROR_NONE;
}

static libspectrum_error
get_machine_type( libspectrum_snap *snap, libspectrum_byte type,
                  libspectrum_byte mgt_type, int version )
{
  libspectrum_error error;

  if( type < Z80_MACHINE_FIRST_EXTENSION ) {

    switch( version ) {

    case 2:
      error = get_machine_type_v2( snap, type ); if( error ) return error;
      break;

    case 3:
      error = get_machine_type_v3( snap, type, mgt_type ); if( error ) return error;
      break;

    default:
      libspectrum_print_error( LIBSPECTRUM_ERROR_LOGIC,
			       "%s:get_machine_type: unknown version %d",
			       __FILE__, version );
      return LIBSPECTRUM_ERROR_LOGIC;
    }

  } else {
    error = get_machine_type_extension( snap, type ); if( error ) return error;
  }

  return LIBSPECTRUM_ERROR_NONE;
}

static libspectrum_error
get_machine_type_v2( libspectrum_snap *snap, libspectrum_byte type )
{
  switch( type ) {

  case Z80_MACHINE_48_V2:
  case Z80_MACHINE_48_SAMRAM_V2:
    libspectrum_snap_set_machine( snap, LIBSPECTRUM_MACHINE_48 ); break;
  case Z80_MACHINE_48_IF1_V2:
    libspectrum_snap_set_interface1_active( snap, 1 );
    libspectrum_snap_set_machine( snap, LIBSPECTRUM_MACHINE_48 ); break;
  case Z80_MACHINE_128_V2:
    libspectrum_snap_set_machine( snap, LIBSPECTRUM_MACHINE_128 ); break;
  case Z80_MACHINE_128_IF1_V2:
    libspectrum_snap_set_interface1_active( snap, 1 );
    libspectrum_snap_set_machine( snap, LIBSPECTRUM_MACHINE_128 ); break;
  default:
    libspectrum_print_error( LIBSPECTRUM_ERROR_UNKNOWN,
			     "%s:get_machine_type: unknown v2 machine type %d",
			     __FILE__, type );
    return LIBSPECTRUM_ERROR_UNKNOWN;
  }

  return LIBSPECTRUM_ERROR_NONE;
}

static libspectrum_error
get_mgt_type( libspectrum_snap *snap, libspectrum_byte type )
{
  switch( type ) {
    
  case Z80_MGT_DISCIPLE_EPSON:
  case Z80_MGT_DISCIPLE_HP:
    break;

  case Z80_MGT_PLUSD:
    libspectrum_snap_set_plusd_active( snap, 1 );
    break;

  default:
    libspectrum_print_error( LIBSPECTRUM_ERROR_UNKNOWN,
			     "%s:get_mgt_type: unknown mgt type %d",
			     __FILE__, type );
    return LIBSPECTRUM_ERROR_UNKNOWN;
  }

  return LIBSPECTRUM_ERROR_NONE;
}

static libspectrum_error
get_machine_type_v3( libspectrum_snap *snap, libspectrum_byte type,
                     libspectrum_byte mgt_type )
{
  libspectrum_error error;

  switch( type ) {
    
  case Z80_MACHINE_48:
  case Z80_MACHINE_48_SAMRAM:
    libspectrum_snap_set_machine( snap, LIBSPECTRUM_MACHINE_48 ); break;
  case Z80_MACHINE_48_IF1:
    libspectrum_snap_set_interface1_active( snap, 1 );
    libspectrum_snap_set_machine( snap, LIBSPECTRUM_MACHINE_48 ); break;
  case Z80_MACHINE_48_MGT:
    libspectrum_snap_set_machine( snap, LIBSPECTRUM_MACHINE_48 );
    error = get_mgt_type( snap, mgt_type );
    if( error != LIBSPECTRUM_ERROR_NONE ) return error;
    break;
  case Z80_MACHINE_128:
    libspectrum_snap_set_machine( snap, LIBSPECTRUM_MACHINE_128 ); break;
  case Z80_MACHINE_128_IF1:
    libspectrum_snap_set_interface1_active( snap, 1 );
    libspectrum_snap_set_machine( snap, LIBSPECTRUM_MACHINE_128 ); break;
  case Z80_MACHINE_128_MGT:
    libspectrum_snap_set_machine( snap, LIBSPECTRUM_MACHINE_128 );
    error = get_mgt_type( snap, mgt_type );
    if( error != LIBSPECTRUM_ERROR_NONE ) return error;
    break;
  default:
    libspectrum_print_error( LIBSPECTRUM_ERROR_UNKNOWN,
			     "%s:get_machine_type: unknown v3 machine type %d",
			     __FILE__, type );
    return LIBSPECTRUM_ERROR_UNKNOWN;
  }

  return LIBSPECTRUM_ERROR_NONE;
}

static libspectrum_error
get_machine_type_extension( libspectrum_snap *snap, libspectrum_byte type )
{
  switch( type ) {

  case Z80_MACHINE_PLUS3:
  case Z80_MACHINE_PLUS3_XZX_ERROR:
    libspectrum_snap_set_machine( snap, LIBSPECTRUM_MACHINE_PLUS3 ); break;
  case Z80_MACHINE_PENTAGON:
    libspectrum_snap_set_machine( snap, LIBSPECTRUM_MACHINE_PENT ); break;
  case Z80_MACHINE_SCORPION:
    libspectrum_snap_set_machine( snap, LIBSPECTRUM_MACHINE_SCORP ); break;
  case Z80_MACHINE_PLUS2:
    libspectrum_snap_set_machine( snap, LIBSPECTRUM_MACHINE_PLUS2 ); break;
  case Z80_MACHINE_PLUS2A:
    libspectrum_snap_set_machine( snap, LIBSPECTRUM_MACHINE_PLUS2A ); break;
  case Z80_MACHINE_TC2048:
    libspectrum_snap_set_machine( snap, LIBSPECTRUM_MACHINE_TC2048 ); break;
  case Z80_MACHINE_TC2068:
    libspectrum_snap_set_machine( snap, LIBSPECTRUM_MACHINE_TC2068 ); break;
  case Z80_MACHINE_TS2068:
    libspectrum_snap_set_machine( snap, LIBSPECTRUM_MACHINE_TS2068 ); break;
  default:
    libspectrum_print_error(
      LIBSPECTRUM_ERROR_UNKNOWN,
      "%s:get_machine_type: unknown extension machine type %d", __FILE__, type
    );
    return LIBSPECTRUM_ERROR_UNKNOWN;
  }

  return LIBSPECTRUM_ERROR_NONE;
}

static libspectrum_error
get_joystick_type( libspectrum_snap *snap, 
                   const libspectrum_byte *custom_joystick_base,
                   libspectrum_byte type, int version )
{
  libspectrum_error error;

  libspectrum_snap_set_joystick_active_count( snap, 1 );
  libspectrum_snap_set_joystick_inputs( snap, 0,
                                        LIBSPECTRUM_JOYSTICK_INPUT_KEYBOARD |
                                        LIBSPECTRUM_JOYSTICK_INPUT_JOYSTICK_1 );

  switch( version ) {

  case 1:
  case 2:
    error = get_joystick_type_v1( snap, type ); if( error ) return error;
    break;
  case 3:
    error = get_joystick_type_v3( snap, custom_joystick_base, type );
    if( error ) return error;
    break;

  default:
    libspectrum_print_error( LIBSPECTRUM_ERROR_LOGIC,
                             "%s:get_joystick_type: unknown version %d",
                             __FILE__, version );
    return LIBSPECTRUM_ERROR_LOGIC;

  }

  return LIBSPECTRUM_ERROR_NONE;
}

static libspectrum_error
get_joystick_type_v1( libspectrum_snap *snap, libspectrum_byte type )
{
  switch( type ) {

  case Z80_JOYSTICK_CURSOR_V1:
    libspectrum_snap_set_joystick_list( snap, 0, LIBSPECTRUM_JOYSTICK_CURSOR );
    break;
  case Z80_JOYSTICK_KEMPSTON_V1:
    libspectrum_snap_set_joystick_list( snap, 0, LIBSPECTRUM_JOYSTICK_KEMPSTON );
    break;
  case Z80_JOYSTICK_SINCLAIR_LEFT_V1:
    libspectrum_snap_set_joystick_list( snap, 0, LIBSPECTRUM_JOYSTICK_SINCLAIR_2 );
    break;
  case Z80_JOYSTICK_SINCLAIR_RIGHT_V1:
    libspectrum_snap_set_joystick_list( snap, 0, LIBSPECTRUM_JOYSTICK_SINCLAIR_1 );
    break;

  default:
    libspectrum_print_error( LIBSPECTRUM_ERROR_UNKNOWN,
			     "%s:get_joystick_type_v1: unknown v1 "
                             "joystick type %d",
			     __FILE__, type );
    return LIBSPECTRUM_ERROR_UNKNOWN;
  }

  return LIBSPECTRUM_ERROR_NONE;
}

static libspectrum_error
get_joystick_type_v3( libspectrum_snap *snap,
                      const libspectrum_byte *custom_keys_base,
                      libspectrum_byte type )
{
  switch( type ) {

  case Z80_JOYSTICK_CURSOR_V3:
    libspectrum_snap_set_joystick_list( snap, 0, LIBSPECTRUM_JOYSTICK_CURSOR );
    break;
  case Z80_JOYSTICK_KEMPSTON_V3:
    libspectrum_snap_set_joystick_list( snap, 0, LIBSPECTRUM_JOYSTICK_KEMPSTON );
    break;
  case Z80_JOYSTICK_USER_DEFINED_V3:
    /* User defined mapping, check to see if keys match Sinclair Interface 2
       left port and return that if possible */
    /* First 10 bytes are spectrum keyboard mappings for user defined keys
       in this order: left, right, down, up, fire */
    if( custom_keys_base[0] + custom_keys_base[1] * 0x100 == if2_left_map_l &&
        custom_keys_base[2] + custom_keys_base[3] * 0x100 == if2_left_map_r &&
        custom_keys_base[4] + custom_keys_base[5] * 0x100 == if2_left_map_d &&
        custom_keys_base[6] + custom_keys_base[7] * 0x100 == if2_left_map_u &&
        custom_keys_base[8] + custom_keys_base[9] * 0x100 == if2_left_map_f ) {
      libspectrum_snap_set_joystick_list( snap, 0,
                                          LIBSPECTRUM_JOYSTICK_SINCLAIR_2 );
    } else {
      libspectrum_snap_set_joystick_active_count( snap, 0 );
      libspectrum_snap_set_joystick_inputs( snap, 0, 0 );
    }
    break;
  case Z80_JOYSTICK_SINCLAIR_RIGHT_V3:
    libspectrum_snap_set_joystick_list( snap, 0,
                                        LIBSPECTRUM_JOYSTICK_SINCLAIR_1 );
    break;

  default:
    libspectrum_print_error( LIBSPECTRUM_ERROR_UNKNOWN,
			     "%s:get_joystick_type_v3: unknown v3 joystick "
                             "type %d",
			     __FILE__, type );
    return LIBSPECTRUM_ERROR_UNKNOWN;
  }

  return LIBSPECTRUM_ERROR_NONE;
}

static libspectrum_error
read_blocks( const libspectrum_byte *buffer, size_t buffer_length,
	     libspectrum_snap *snap, int version, int compressed )
{
  const libspectrum_byte *end, *next_block;

  end = buffer + buffer_length; next_block = buffer;

  while( next_block < end ) {

    libspectrum_error error;

    error = read_block( next_block, snap, &next_block, end, version,
			compressed );

    /* If it looks like some .slt data, try and parse that. That should
       then be the end of the file */
    if( error == LIBSPECTRUM_ERROR_SLT ) {
      error = read_slt( snap, &next_block, end );
      if( error != LIBSPECTRUM_ERROR_NONE ) return error;
      
      /* If we haven't reached the end, return with error */
      if( next_block != end ) {
	libspectrum_print_error( LIBSPECTRUM_ERROR_CORRUPT,
				 "read_blocks: .slt data does not end file" );
	return LIBSPECTRUM_ERROR_CORRUPT;
      }

      /* If we have reached the end, that's OK */
      return LIBSPECTRUM_ERROR_NONE;
    }

    /* Return immediately with any other errors */
    if( error != LIBSPECTRUM_ERROR_NONE ) return error;

  }

  return LIBSPECTRUM_ERROR_NONE;
}

static libspectrum_error
read_slt( libspectrum_snap *snap, const libspectrum_byte **next_block,
	  const libspectrum_byte *end )
{
  size_t slt_length[256], offsets[256];
  size_t whence = 0;

  size_t screen_length = 0, screen_offset = 0;

  int i;

  /* Zero all lengths to imply `not present' */
  for( i=0; i<256; i++ ) slt_length[i]=0;

  while( 1 ) {

    int type, level, length;

    /* Check we've got enough data left */
    if( *next_block + 8 > end ) {
      libspectrum_print_error( LIBSPECTRUM_ERROR_CORRUPT,
			       "read_slt: out of data in directory" );
      return LIBSPECTRUM_ERROR_CORRUPT;
    }

    type =   (*next_block)[0] + (*next_block)[1] * 0x100;
    level =  (*next_block)[2] + (*next_block)[3] * 0x100;
    (*next_block) += 4;
    length = libspectrum_read_dword( next_block );

    /* If this ends the table, exit */
    if( type == LIBSPECTRUM_SLT_TYPE_END ) break;

    /* Reset the pointer back to the start of the block */
    (*next_block) -= 8;

    switch( type ) {

    case LIBSPECTRUM_SLT_TYPE_LEVEL:	/* Level data */

      if( level >= 0x100 ) {
	libspectrum_print_error( LIBSPECTRUM_ERROR_CORRUPT,
				 "read_slt: unexpected level number %d",
				 level );
	return LIBSPECTRUM_ERROR_CORRUPT;
      }

      /* Each level should appear once only */
      if( slt_length[ level ] ) {
	libspectrum_print_error( LIBSPECTRUM_ERROR_CORRUPT,
				 "read_slt: level %d is duplicated", level );
        return LIBSPECTRUM_ERROR_CORRUPT;
      }

      offsets[ level ] = whence; slt_length[ level ] = length;

      break;

    case LIBSPECTRUM_SLT_TYPE_SCREEN:	/* Loading screen */

      /* Allow only one loading screen per .slt file */
      if( screen_length != 0 ) {
	libspectrum_print_error( LIBSPECTRUM_ERROR_CORRUPT,
				 "read_slt: duplicated loading screen" );
	return LIBSPECTRUM_ERROR_CORRUPT;
      }

      libspectrum_snap_set_slt_screen_level( snap, level );
      screen_length = length; screen_offset = whence;

      break;

    default:

      libspectrum_print_error( LIBSPECTRUM_ERROR_UNKNOWN,
			       "read_slt: unknown data type %d", type );
      return LIBSPECTRUM_ERROR_UNKNOWN;

    }

    /* and move both pointers along to the next block */
    *next_block += 8; whence += length;

  }

  /* Read in the data for each level */
  for( i=0; i<256; i++ ) {

    libspectrum_byte *buffer; size_t length;

    if( slt_length[i] ) {

      /* Check this data actually exists */
      if( *next_block + offsets[i] + slt_length[i] > end ) {
	libspectrum_print_error( LIBSPECTRUM_ERROR_CORRUPT,
				 "read_slt: out of data reading level %d", i );
	return LIBSPECTRUM_ERROR_CORRUPT;
      }

      length = 0;	/* Tell uncompress_block to allocate memory for us */
      uncompress_block( &buffer, &length, *next_block + offsets[i], slt_length[i] );

      libspectrum_snap_set_slt( snap, i, buffer );
      libspectrum_snap_set_slt_length( snap, i, length );

    }
  }

  /* And the screen data */
  if( screen_length ) {

    libspectrum_byte *buffer;

    /* Should expand to 6912 bytes, so give me a buffer that long */
    buffer = libspectrum_new( libspectrum_byte, 6912 );

    if( screen_length == 6912 ) {	/* Not compressed */

      memcpy( buffer, (*next_block) + screen_offset, 6912 );

    } else {				/* Compressed */
      
      uncompress_block( &buffer, &screen_length, (*next_block) + screen_offset,
                        screen_length );

      /* A screen should be 6912 bytes long */
      if( screen_length != 6912 ) {
	libspectrum_print_error( LIBSPECTRUM_ERROR_CORRUPT,
				 "read_slt: screen is not 6912 bytes long" );
	libspectrum_free( buffer );
	return LIBSPECTRUM_ERROR_CORRUPT;
      }
    }

    libspectrum_snap_set_slt_screen( snap, buffer );
  }

  /* Move past the data */
  *next_block += whence;

  return LIBSPECTRUM_ERROR_NONE;
}

static libspectrum_error
read_block( const libspectrum_byte *buffer, libspectrum_snap *snap,
	    const libspectrum_byte **next_block, const libspectrum_byte *end,
	    int version, int compressed )
{
  libspectrum_error error;
  libspectrum_byte *uncompressed;

  int capabilities =
    libspectrum_machine_capabilities( libspectrum_snap_machine( snap ) );
  
  if( version == 1 ) {

    error = read_v1_block( buffer, compressed, &uncompressed, next_block,
			   end );
    if( error != LIBSPECTRUM_ERROR_NONE ) return error;

    libspectrum_split_to_48k_pages( snap, uncompressed );

    libspectrum_free( uncompressed );

  } else {

    size_t length;
    int page;

    error = read_v2_block( buffer, &uncompressed, &length, &page, next_block,
			   end );
    if( error != LIBSPECTRUM_ERROR_NONE ) return error;

    if( page <= 0 || page > 18 ) {
      libspectrum_print_error( LIBSPECTRUM_ERROR_UNKNOWN,
			       "read_block: unknown page %d", page );
      libspectrum_free( uncompressed );
      return LIBSPECTRUM_ERROR_UNKNOWN;
    }

    /* If it is an Interface 1 ROM page put it in the appropriate structure */
    if( page == 1 && libspectrum_snap_interface1_active( snap ) ) {
      libspectrum_byte *chunk = libspectrum_new( libspectrum_byte, 0x4000 );
      memcpy( chunk, uncompressed, 0x4000 );
      libspectrum_snap_set_interface1_custom_rom( snap, 1 );
      libspectrum_snap_set_interface1_rom( snap, 0, chunk );
      libspectrum_snap_set_interface1_rom_length( snap, 0, 0x4000 );
      libspectrum_free( uncompressed );
      return LIBSPECTRUM_ERROR_NONE;
    }

    /* If it is a +D ROM/RAM page put it in the appropriate structures */
    if( page == 1 && libspectrum_snap_plusd_active( snap ) ) {
      /* Bottom 8K of page is +D ROM, upper 8K is +D RAM */
      libspectrum_byte *chunk = libspectrum_new( libspectrum_byte, 0x2000 );
      memcpy( chunk, uncompressed, 0x2000 );
      libspectrum_snap_set_plusd_rom( snap, 0, chunk );
      chunk = libspectrum_new( libspectrum_byte, 0x2000 );
      memcpy( chunk, uncompressed + 0x2000, 0x2000 );
      libspectrum_snap_set_plusd_ram( snap, 0, chunk );
      libspectrum_free( uncompressed );
      return LIBSPECTRUM_ERROR_NONE;
    }

    /* If it's a ROM page, just throw it away */
    if( page < 3 ) {
      libspectrum_free( uncompressed );
      return LIBSPECTRUM_ERROR_NONE;
    }

    /* Page 11 is the Multiface ROM unless we're emulating something
       Scorpion-like */
    if( page == 11 &&
	!( capabilities & LIBSPECTRUM_MACHINE_CAPABILITY_SCORP_MEMORY ) ) {
      libspectrum_free( uncompressed );
      return LIBSPECTRUM_ERROR_NONE;
    }

    /* Deal with 48K snaps -- first, throw away page 3, as it's a ROM.
       Then remap the numbers slightly */
    if( !( capabilities & LIBSPECTRUM_MACHINE_CAPABILITY_128_MEMORY ) ) {

      switch( page ) {

      case 3:
	libspectrum_free( uncompressed );
	return LIBSPECTRUM_ERROR_NONE;
      case 4:
	page=5;	break;
      case 5:
	page=3;	break;

      }
    }

    /* Now map onto RAM page numbers */
    page -= 3;

    if( libspectrum_snap_pages( snap, page ) == NULL ) {
      libspectrum_snap_set_pages( snap, page, uncompressed );
    } else {
      libspectrum_free( uncompressed );
      libspectrum_print_error( LIBSPECTRUM_ERROR_CORRUPT,
			       "read_block: page %d duplicated", page );
      return LIBSPECTRUM_ERROR_CORRUPT;
    }

  }    

  return LIBSPECTRUM_ERROR_NONE;

}

static libspectrum_error
read_v1_block( const libspectrum_byte *buffer, int is_compressed, 
	       libspectrum_byte **uncompressed,
	       const libspectrum_byte **next_block,
	       const libspectrum_byte *end )
{
  if( is_compressed ) {
    
    const libspectrum_byte *ptr;
    int state;
    size_t uncompressed_length = 0;

    state = 0; ptr = buffer;

    while( state != 4 ) {

      if( ptr == end ) {
	libspectrum_print_error( LIBSPECTRUM_ERROR_CORRUPT,
				 "read_v1_block: end marker not found" );
	return LIBSPECTRUM_ERROR_CORRUPT;
      }

      switch( state ) {
      case 0:
	switch( *ptr++ ) {
	case 0x00: state = 1; break;
	  default: state = 0; break;
	}
	break;
      case 1:
	switch( *ptr++ ) {
	case 0x00: state = 1; break;
	case 0xed: state = 2; break;
	  default: state = 0; break;
	}
	break;
      case 2:
	switch( *ptr++ ) {
	case 0x00: state = 1; break;
	case 0xed: state = 3; break;
	  default: state = 0; break;
	}
	break;
      case 3:
	switch( *ptr++ ) {
	case 0x00: state = 4; break;
	  default: state = 0; break;
	}
	break;
      default:
	libspectrum_print_error( LIBSPECTRUM_ERROR_LOGIC,
				 "read_v1_block: unknown state %d", state );
	return LIBSPECTRUM_ERROR_LOGIC;
      }

    }

    /* Length passed here is reduced by 4 to remove the end marker */
    uncompress_block( uncompressed, &uncompressed_length, buffer,
                      ( ptr - buffer - 4 ) );

    /* Uncompressed data must be exactly 48Kb long */
    if( uncompressed_length != 0xc000 ) {
      libspectrum_free( *uncompressed );
      libspectrum_print_error(
        LIBSPECTRUM_ERROR_CORRUPT,
        "read_v1_block: data does not uncompress to 48Kb"
      );
      return LIBSPECTRUM_ERROR_CORRUPT;
    }

    *next_block = ptr;

  } else {	/* Snap isn't compressed */

    /* Check we've got enough bytes to read */
    if( end - *next_block < 0xc000 ) {
      libspectrum_print_error( LIBSPECTRUM_ERROR_CORRUPT,
			       "read_v1_block: not enough data in buffer" );
      return LIBSPECTRUM_ERROR_CORRUPT;
    }

    *uncompressed = libspectrum_new( libspectrum_byte, 0xc000 );
    memcpy( *uncompressed, buffer, 0xc000 );
    *next_block = buffer + 0xc000;
  }

  return LIBSPECTRUM_ERROR_NONE;

}

static libspectrum_error
read_v2_block( const libspectrum_byte *buffer, libspectrum_byte **block,
	       size_t *length, int *page, const libspectrum_byte **next_block,
	       const libspectrum_byte *end )
{
  size_t length2;

  length2 = buffer[0] + buffer[1] * 0x100;
  (*page) = buffer[2];

  if (length2 == 0 && *page == 0) {
    if (buffer + 8 < end
	&& !memcmp( buffer, slt_signature, slt_signature_length ) )
    {
      /* Ah, we have what looks like SLT data... */
      *next_block = buffer + 6;
      return LIBSPECTRUM_ERROR_SLT;
    }
  }

  /* A length of 0xffff => 16384 bytes of uncompressed data */ 
  if( length2 != 0xffff ) {

    /* Check we're not going to run over the end of the buffer */
    if( buffer + 3 + length2 > end ) {
      libspectrum_print_error( LIBSPECTRUM_ERROR_CORRUPT,
			       "read_v2_block: not enough data in buffer" );
      return LIBSPECTRUM_ERROR_CORRUPT;
    }

    *length = 0;
    uncompress_block( block, length, buffer + 3, length2 );

    *next_block = buffer + 3 + length2;

  } else { /* Uncompressed block */

    /* Check we're not going to run over the end of the buffer */
    if( buffer + 3 + 0x4000 > end ) {
      libspectrum_print_error( LIBSPECTRUM_ERROR_CORRUPT,
			       "read_v2_block: not enough data in buffer" );
      return LIBSPECTRUM_ERROR_CORRUPT;
    }

    *block = libspectrum_new( libspectrum_byte, 0x4000 );
    memcpy( *block, buffer + 3, 0x4000 );

    *length = 0x4000;
    *next_block = buffer + 3 + 0x4000;
  }

  return LIBSPECTRUM_ERROR_NONE;

}

libspectrum_error
libspectrum_z80_write2( libspectrum_byte **buffer, size_t *length,
			int *out_flags, libspectrum_snap *snap, int in_flags )
{
  libspectrum_error error;
  libspectrum_byte *ptr = *buffer;

  *out_flags = 0;

  /* .z80 format doesn't store the 'last instruction EI', 'halted' state  or
     the 'last instruction set Flags' */
  if( libspectrum_snap_last_instruction_ei( snap ) ) 
    *out_flags |= LIBSPECTRUM_FLAG_SNAPSHOT_MINOR_INFO_LOSS;
  if( libspectrum_snap_halted( snap ) )
    *out_flags |= LIBSPECTRUM_FLAG_SNAPSHOT_MINOR_INFO_LOSS;
  if( libspectrum_snap_last_instruction_set_f( snap ) ) 
    *out_flags |= LIBSPECTRUM_FLAG_SNAPSHOT_MINOR_INFO_LOSS;

  /* .z80 format doesn't store the 'late timings' state */
  if( libspectrum_snap_late_timings( snap ) )
    *out_flags |= LIBSPECTRUM_FLAG_SNAPSHOT_MINOR_INFO_LOSS;

  /* .z80 format doesn't store +D info well */
  if( libspectrum_snap_plusd_active( snap ) )
    *out_flags |= LIBSPECTRUM_FLAG_SNAPSHOT_MINOR_INFO_LOSS;

  /* .z80 format doesn't store Beta info */
  if( libspectrum_snap_beta_active( snap ) )
    *out_flags |= LIBSPECTRUM_FLAG_SNAPSHOT_MAJOR_INFO_LOSS;

  /* .z80 format doesn't store Opus info at all */
  if( libspectrum_snap_opus_active( snap ) )
    *out_flags |= LIBSPECTRUM_FLAG_SNAPSHOT_MAJOR_INFO_LOSS;

  /* .z80 format doesn't store IDE interface info */
  if( libspectrum_snap_zxatasp_active( snap ) )
    *out_flags |= LIBSPECTRUM_FLAG_SNAPSHOT_MAJOR_INFO_LOSS;
  if( libspectrum_snap_zxcf_active( snap ) )
    *out_flags |= LIBSPECTRUM_FLAG_SNAPSHOT_MAJOR_INFO_LOSS;
  if( libspectrum_snap_simpleide_active( snap ) )
    *out_flags |= LIBSPECTRUM_FLAG_SNAPSHOT_MAJOR_INFO_LOSS;
  if( libspectrum_snap_divide_active( snap ) )
    *out_flags |= LIBSPECTRUM_FLAG_SNAPSHOT_MAJOR_INFO_LOSS;

  /* .z80 format may be able to store an IF2 ROM instead of the 48K ROM but
     not for now */
  if( libspectrum_snap_interface2_active( snap ) )
    *out_flags |= LIBSPECTRUM_FLAG_SNAPSHOT_MAJOR_INFO_LOSS;

  /* .z80 format doesn't store the Timex Dock cart */
  if( libspectrum_snap_dock_active( snap ) )
    *out_flags |= LIBSPECTRUM_FLAG_SNAPSHOT_MAJOR_INFO_LOSS;

  /* .z80 format has partial support for writing custom ROMs but we don't use
     it, if you want that just use szx */
  if( libspectrum_snap_custom_rom( snap ) )
    *out_flags |= LIBSPECTRUM_FLAG_SNAPSHOT_MAJOR_INFO_LOSS;

  /* .z80 format doesn't save the Specdrum state at all */
  if( libspectrum_snap_specdrum_active( snap ) )
    *out_flags |= LIBSPECTRUM_FLAG_SNAPSHOT_MAJOR_INFO_LOSS;

  /* .z80 format doesn't save the Spectranet state at all */
  if( libspectrum_snap_spectranet_active( snap ) )
    *out_flags |= LIBSPECTRUM_FLAG_SNAPSHOT_MAJOR_INFO_LOSS;

<<<<<<< HEAD
  /* .z80 format doesn't save the ULAplus state at all */
  if( libspectrum_snap_ulaplus_active( snap ) )
=======
  /* .z80 format doesn't save the uSource state at all */
  if( libspectrum_snap_usource_active( snap ) )
    *out_flags |= LIBSPECTRUM_FLAG_SNAPSHOT_MAJOR_INFO_LOSS;

  /* .z80 format doesn't save the DISCiPLE state well but we don't support
     what is there either */
  if( libspectrum_snap_disciple_active( snap ) )
    *out_flags |= LIBSPECTRUM_FLAG_SNAPSHOT_MAJOR_INFO_LOSS;

  /* .z80 format doesn't save the Didaktik80 state at all */
  if( libspectrum_snap_didaktik80_active( snap ) )
>>>>>>> 555161a0
    *out_flags |= LIBSPECTRUM_FLAG_SNAPSHOT_MAJOR_INFO_LOSS;

  error = write_header( buffer, &ptr, length, out_flags, snap );
  if( error != LIBSPECTRUM_ERROR_NONE ) return error;

  write_pages(
    buffer, &ptr, length, snap,
    !( in_flags & LIBSPECTRUM_FLAG_SNAPSHOT_NO_COMPRESSION) +
    ( in_flags & LIBSPECTRUM_FLAG_SNAPSHOT_ALWAYS_COMPRESS )
  );

  (*length) = ptr - *buffer;

  return LIBSPECTRUM_ERROR_NONE;
}

static libspectrum_error
write_header( libspectrum_byte **buffer, libspectrum_byte **ptr,
	      size_t *length, int *flags, libspectrum_snap *snap )
{
  libspectrum_error error;

  write_base_header( buffer, ptr, length, flags, snap );

  error = write_extended_header( buffer, ptr, length, flags, snap );
  if( error != LIBSPECTRUM_ERROR_NONE ) return error;

  return LIBSPECTRUM_ERROR_NONE;
}

static void
write_base_header( libspectrum_byte **buffer, libspectrum_byte **ptr,
		   size_t *length, int *flags, libspectrum_snap *snap )
{
  libspectrum_byte joystick_flags = 0;

  libspectrum_make_room( buffer, LIBSPECTRUM_Z80_HEADER_LENGTH, ptr, length );

  *(*ptr)++ = libspectrum_snap_a( snap ); 
  *(*ptr)++ = libspectrum_snap_f( snap );
  libspectrum_write_word( ptr, libspectrum_snap_bc( snap ) );
  libspectrum_write_word( ptr, libspectrum_snap_hl( snap ) );

  libspectrum_write_word( ptr, 0 ); /* PC; zero denotes >= v2 */

  libspectrum_write_word( ptr, libspectrum_snap_sp( snap ) );
  *(*ptr)++ = libspectrum_snap_i( snap );
  *(*ptr)++ = ( libspectrum_snap_r( snap ) & 0x7f );

  *(*ptr)++ = ( libspectrum_snap_r( snap ) >> 7 ) +
              ( ( libspectrum_snap_out_ula( snap ) & 0x07 ) << 1 );

  libspectrum_write_word( ptr, libspectrum_snap_de( snap ) );
  libspectrum_write_word( ptr, libspectrum_snap_bc_( snap ) );
  libspectrum_write_word( ptr, libspectrum_snap_de_( snap ) );
  libspectrum_write_word( ptr, libspectrum_snap_hl_( snap ) );
  *(*ptr)++ = libspectrum_snap_a_( snap );
  *(*ptr)++ = libspectrum_snap_f_( snap );
  libspectrum_write_word( ptr, libspectrum_snap_iy( snap ) );
  libspectrum_write_word( ptr, libspectrum_snap_ix( snap ) );

  *(*ptr)++ = libspectrum_snap_iff1( snap ) ? 0xff : 0x00;
  *(*ptr)++ = libspectrum_snap_iff2( snap ) ? 0xff : 0x00;

  /* Exactly one active joystick can be represented in a .z80 file */
  if( libspectrum_snap_joystick_active_count( snap ) != 1 )
    *flags |= LIBSPECTRUM_FLAG_SNAPSHOT_MINOR_INFO_LOSS;

  switch( libspectrum_snap_joystick_list( snap, 0 ) ) {
  case LIBSPECTRUM_JOYSTICK_CURSOR:
    joystick_flags = Z80_JOYSTICK_CURSOR_V3;
    break;
  case LIBSPECTRUM_JOYSTICK_KEMPSTON:
    joystick_flags = Z80_JOYSTICK_KEMPSTON_V3;
    break;
  case LIBSPECTRUM_JOYSTICK_SINCLAIR_1:
    joystick_flags = Z80_JOYSTICK_SINCLAIR_RIGHT_V3;
    break;
  case LIBSPECTRUM_JOYSTICK_SINCLAIR_2:
    /* Write Z80_JOYSTICK_USER_DEFINED_V3 and custom key mapping corresponding
       to Sinclair Interface 2 right port */
    joystick_flags = Z80_JOYSTICK_USER_DEFINED_V3;
    break;

  default:
    /* LIBSPECTRUM_JOYSTICK_NONE,
       LIBSPECTRUM_JOYSTICK_TIMEX_1,
       LIBSPECTRUM_JOYSTICK_TIMEX_2,
       LIBSPECTRUM_JOYSTICK_FULLER, */
    *flags |= LIBSPECTRUM_FLAG_SNAPSHOT_MINOR_INFO_LOSS;
  }
  joystick_flags <<= 6;

  *(*ptr)++ = ( libspectrum_snap_im( snap ) & 0x03 ) +
              ( libspectrum_snap_issue2( snap ) ? 0x04 : 0x00 ) +
              joystick_flags;
}

static libspectrum_error
write_extended_header( libspectrum_byte **buffer, libspectrum_byte **ptr,
		       size_t *length, int *flags, libspectrum_snap *snap )
{
  int i, bottom_16kb_ram;
  libspectrum_byte hardware_flag = 0;      /* No special emulation features */
  int second_memory_port = 0; /* By default, don't write the extra bytes */
  libspectrum_byte machine_byte = Z80_MACHINE_48;
  size_t header_length;

  libspectrum_dword quarter_states;

  int capabilities =
    libspectrum_machine_capabilities( libspectrum_snap_machine( snap ) );

  switch( libspectrum_snap_machine( snap ) ) {
  case LIBSPECTRUM_MACHINE_48_NTSC:
    *flags |= LIBSPECTRUM_FLAG_SNAPSHOT_MAJOR_INFO_LOSS;
    /* fall through */
  case LIBSPECTRUM_MACHINE_16:
  case LIBSPECTRUM_MACHINE_48:
    if( libspectrum_snap_plusd_active( snap ) ) {
      machine_byte = Z80_MACHINE_48_MGT;
    } else if( libspectrum_snap_interface1_active( snap ) ) {
      machine_byte = Z80_MACHINE_48_IF1;
    } else {
      machine_byte = Z80_MACHINE_48;
    }
    break;
  case LIBSPECTRUM_MACHINE_SE:
  case LIBSPECTRUM_MACHINE_128E:
    *flags |= LIBSPECTRUM_FLAG_SNAPSHOT_MAJOR_INFO_LOSS;
    /* fall through */
  case LIBSPECTRUM_MACHINE_128:
    if( libspectrum_snap_plusd_active( snap ) ) {
      machine_byte = Z80_MACHINE_128_MGT;
    } else if( libspectrum_snap_interface1_active( snap ) ) {
      machine_byte = Z80_MACHINE_128_IF1;
    } else {
      machine_byte = Z80_MACHINE_128;
    }
    break;
  case LIBSPECTRUM_MACHINE_PLUS3E:
    *flags |= LIBSPECTRUM_FLAG_SNAPSHOT_MINOR_INFO_LOSS;
    /* fall through */
  case LIBSPECTRUM_MACHINE_PLUS3:
    second_memory_port = 1;
    machine_byte = Z80_MACHINE_PLUS3;
    break;
  case LIBSPECTRUM_MACHINE_PENT:
  case LIBSPECTRUM_MACHINE_PENT512:
  case LIBSPECTRUM_MACHINE_PENT1024:
    second_memory_port = 1;
    machine_byte = Z80_MACHINE_PENTAGON;
    break;
  case LIBSPECTRUM_MACHINE_SCORP:
    second_memory_port = 1;
    machine_byte = Z80_MACHINE_SCORPION;
    break;
  case LIBSPECTRUM_MACHINE_PLUS2:
    if( libspectrum_snap_interface1_active( snap ) ) {
      *flags |= LIBSPECTRUM_FLAG_SNAPSHOT_MINOR_INFO_LOSS;
    }
    machine_byte = Z80_MACHINE_PLUS2; break;
  case LIBSPECTRUM_MACHINE_PLUS2A:
    second_memory_port = 1;
    machine_byte = Z80_MACHINE_PLUS2A;
    break;
  case LIBSPECTRUM_MACHINE_TC2048:
    if( libspectrum_snap_interface1_active( snap ) ) {
      *flags |= LIBSPECTRUM_FLAG_SNAPSHOT_MINOR_INFO_LOSS;
    }
    machine_byte = Z80_MACHINE_TC2048; break;
  case LIBSPECTRUM_MACHINE_TC2068:
    machine_byte = Z80_MACHINE_TC2068; break;
  case LIBSPECTRUM_MACHINE_TS2068:
    machine_byte = Z80_MACHINE_TS2068; break;

  case LIBSPECTRUM_MACHINE_UNKNOWN:
    libspectrum_print_error( LIBSPECTRUM_ERROR_UNKNOWN,
			     "%s:write_extended_header: machine type unknown",
			     __FILE__ );
    return LIBSPECTRUM_ERROR_UNKNOWN;
  }

  header_length = second_memory_port ? LIBSPECTRUM_Z80_V3X_LENGTH
                                     : LIBSPECTRUM_Z80_V3_LENGTH;

  /* +2 here to deal with the two length bytes */
  libspectrum_make_room( buffer, header_length + 2, ptr, length );

  libspectrum_write_word( ptr, header_length );

  libspectrum_write_word( ptr, libspectrum_snap_pc( snap ) );
  *(*ptr)++ = machine_byte;

  if( capabilities & LIBSPECTRUM_MACHINE_CAPABILITY_128_MEMORY ) {
    *(*ptr)++ = libspectrum_snap_out_128_memoryport( snap );
  } else if( capabilities & LIBSPECTRUM_MACHINE_CAPABILITY_TIMEX_MEMORY ) {
    *(*ptr)++ = libspectrum_snap_out_scld_hsr( snap );
  } else {
    *(*ptr)++ = '\0';
  }

  if( capabilities & LIBSPECTRUM_MACHINE_CAPABILITY_TIMEX_VIDEO ) {
    *(*ptr)++ = libspectrum_snap_out_scld_dec( snap );
    if( libspectrum_snap_interface1_active( snap ) &&
        libspectrum_snap_interface1_paged( snap ) )
      *flags |= LIBSPECTRUM_FLAG_SNAPSHOT_MAJOR_INFO_LOSS;
  } else if( libspectrum_snap_interface1_active( snap ) &&
             libspectrum_snap_interface1_paged( snap ) ) {
    *(*ptr)++ = 0xff;
  } else {
    *(*ptr)++ = '\0';
  }

  /* Support 16K snapshots via Spectaculator's extension; see the
     comment in read_header for details */
  if( libspectrum_snap_machine( snap ) == LIBSPECTRUM_MACHINE_16 ) {
    hardware_flag |= 0x80;
  }

  /* Support Fuller Box in snapshots via Spectaculator's extension; see the
     comment in read_header for details */
  if( libspectrum_snap_fuller_box_active( snap ) ) {
    /* Fuller is set by having bit 2 and 6 on */
    hardware_flag |= fuller_box_flags;
  }

  if( libspectrum_snap_melodik_active( snap ) ) {
    /* Melodik is set by having bit 2 on */
    hardware_flag |= melodik_flags;
  }

  *(*ptr)++ = hardware_flag;

  *(*ptr)++ = libspectrum_snap_out_ay_registerport( snap );
  for( i = 0; i < 16; i++ )
    *(*ptr)++ = libspectrum_snap_ay_registers( snap, i );

  quarter_states =
    libspectrum_timings_tstates_per_frame(
      libspectrum_snap_machine( snap ) 
    ) / 4;

  libspectrum_write_word(
    ptr,
    quarter_states - ( libspectrum_snap_tstates( snap ) % quarter_states ) - 1
  );

  *(*ptr)++ =
    ( ( libspectrum_snap_tstates( snap ) / quarter_states ) + 3 ) % 4;

  /* Spectator disabled */
  *(*ptr)++ = '\0';

  /* MGT only for +D for now */
  if( libspectrum_snap_plusd_active( snap ) ) {
    *(*ptr)++ = libspectrum_snap_plusd_paged( snap );
  } else {
    *(*ptr)++ = '\0';
  }

  /* Multiface disabled */
  *(*ptr)++ = '\0';

  /* Is 0x0000 to 0x3fff RAM? True if we're in a +3 64Kb RAM
     configuration, or a Scorpion configuration with page 0 mapped in */
  bottom_16kb_ram = 0;

  if( capabilities & LIBSPECTRUM_MACHINE_CAPABILITY_PLUS3_MEMORY ) {

    if( libspectrum_snap_out_plus3_memoryport( snap ) & 0x01 )
      bottom_16kb_ram = 1;

  } else if( capabilities & LIBSPECTRUM_MACHINE_CAPABILITY_SCORP_MEMORY ) {

    if( libspectrum_snap_out_plus3_memoryport( snap ) & 0x01 )
      bottom_16kb_ram = 1;
  }

  if( bottom_16kb_ram ) {
    *(*ptr)++ = 0xff; *(*ptr)++ = 0xff;
  } else {
    *(*ptr)++ = 0x00; *(*ptr)++ = 0x00;
  }

  /* Joystick settings */
  if( libspectrum_snap_joystick_list( snap, 1 ) ==
        LIBSPECTRUM_JOYSTICK_SINCLAIR_2 ) {
    /* First 10 bytes are spectrum keyboard mappings for user defined keys
       in this order: left, right, down, up, fire */
    libspectrum_write_word( ptr, if2_left_map_l );
    libspectrum_write_word( ptr, if2_left_map_r );
    libspectrum_write_word( ptr, if2_left_map_d );
    libspectrum_write_word( ptr, if2_left_map_u );
    libspectrum_write_word( ptr, if2_left_map_f );
    /* Second 10 bytes are ascii words corresponding to keys */
    libspectrum_write_word( ptr, if2_left_l );
    libspectrum_write_word( ptr, if2_left_r );
    libspectrum_write_word( ptr, if2_left_d );
    libspectrum_write_word( ptr, if2_left_u );
    libspectrum_write_word( ptr, if2_left_f );
  } else {
    for( i=32; i<52; i++ ) *(*ptr)++ = '\0';
  }

  /* MGT type */
  if( libspectrum_snap_plusd_active( snap ) ) {
    *(*ptr)++ = Z80_MGT_PLUSD;
    *(*ptr)++ = 0xff; /*    0-8191 ROM */
    *(*ptr)++ = 0x00; /* 8192-9383 RAM */
  } else {
    for( i=52; i<55; i++ ) *(*ptr)++ = '\0';
  }

  if( second_memory_port ) {
    *(*ptr)++ = libspectrum_snap_out_plus3_memoryport( snap );
  }

  return LIBSPECTRUM_ERROR_NONE;
}

static void
write_pages( libspectrum_byte **buffer, libspectrum_byte **ptr, size_t *length,
	     libspectrum_snap *snap, int compress )
{
  int i;
  int do_slt;

  int capabilities =
    libspectrum_machine_capabilities( libspectrum_snap_machine( snap ) );

  /* If Interface 1 is enabled, write the Interface 1 ROM in Z80 page 1 */
  if( libspectrum_snap_interface1_active( snap ) &&
      libspectrum_snap_interface1_custom_rom( snap ) ) {
    libspectrum_byte *uncompressed = libspectrum_new0( libspectrum_byte, 0x4000 );
    
    memcpy( uncompressed, libspectrum_snap_interface1_rom( snap, 0 ),
            libspectrum_snap_interface1_rom_length( snap, 0 ) );

    write_page( buffer, ptr, length, 1, uncompressed, compress );

    libspectrum_free( uncompressed );
  }

  /* If +D is enabled, write the +D ROM and RAM in Z80 page 1 as long as we
     have a ROM to write, presumably there is not much point saving the +D
     RAM if we also overwrite the ROM with 0 */
  if( libspectrum_snap_plusd_active( snap ) &&
      libspectrum_snap_plusd_custom_rom( snap ) ) {
    libspectrum_byte *uncompressed = libspectrum_new( libspectrum_byte, 0x4000 );
    
    memcpy( uncompressed, libspectrum_snap_plusd_rom( snap, 0 ), 0x2000 );
    memcpy( uncompressed + 0x2000,
            libspectrum_snap_plusd_ram( snap, 0 ), 0x2000 );

    write_page( buffer, ptr, length, 1, uncompressed, compress );

    libspectrum_free( uncompressed );
  }

  if( !( capabilities & LIBSPECTRUM_MACHINE_CAPABILITY_128_MEMORY ) ) {

    write_page( buffer, ptr, length, 4, libspectrum_snap_pages( snap, 2 ),
                compress );
    write_page( buffer, ptr, length, 5, libspectrum_snap_pages( snap, 0 ),
                compress );
    write_page( buffer, ptr, length, 8, libspectrum_snap_pages( snap, 5 ),
                compress );

  } else {

    for( i=0; i<8; i++ )
      if( libspectrum_snap_pages( snap, i ) )
	write_page( buffer, ptr, length, i+3, libspectrum_snap_pages( snap, i ),
                    compress );

    if( capabilities & LIBSPECTRUM_MACHINE_CAPABILITY_SCORP_MEMORY )
      for( i = 8; i < 16; i++ )
        if( libspectrum_snap_pages( snap, i ) )
          write_page( buffer, ptr, length, i + 3,
                      libspectrum_snap_pages( snap, i ), compress );
  }

  /* Do we want to write .slt data? Definitely if we've got a loading
     screen */
  do_slt = libspectrum_snap_slt_screen( snap ) != NULL;

  /* If not, see if any level data exists */
  for( i=0; !do_slt && i<256; i++ )
    if( libspectrum_snap_slt_length( snap, i ) ) do_slt = 1;

  /* Write the data if we've got any */
  if( do_slt ) write_slt( buffer, ptr, length, snap );
}

static void
write_page( libspectrum_byte **buffer, libspectrum_byte **ptr, size_t *length,
	    int page_num, libspectrum_byte *page, int compress )
{
  libspectrum_byte *compressed = NULL; size_t compressed_length;

  if( compress ) {
    compressed_length = 0;
    compress_block( &compressed, &compressed_length, page, 0x4000 );
  }

  if( !compress || ( !(compress & LIBSPECTRUM_FLAG_SNAPSHOT_ALWAYS_COMPRESS) &&
                      compressed_length >= 0x4000 ) ) {

    libspectrum_make_room( buffer, 3 + 0x4000, ptr, length );
    libspectrum_write_word( ptr, 0xffff );
    *(*ptr)++ = page_num;
    memcpy( *ptr, page, 0x4000 ); *ptr += 0x4000;

  } else {

    libspectrum_make_room( buffer, 3 + compressed_length, ptr, length );

    libspectrum_write_word( ptr, compressed_length );
    *(*ptr)++ = page_num;
    memcpy( *ptr, compressed, compressed_length ); *ptr += compressed_length;

  }

  if( compressed ) libspectrum_free( compressed );
}

static void
write_slt( libspectrum_byte **buffer, libspectrum_byte **ptr, size_t *length,
	   libspectrum_snap *snap )
{
  int i;

  size_t compressed_length[256];
  libspectrum_byte* compressed_data[256];

  size_t compressed_screen_length; libspectrum_byte* compressed_screen;

  /* Make room for the .slt signature */
  libspectrum_make_room( buffer, slt_signature_length, ptr, length );

  memcpy( *ptr, slt_signature, slt_signature_length );
  *ptr += slt_signature_length;

  /* Now write out the .slt directory, compressing the data along
     the way */
  for( i=0; i<256; i++ ) {
    if( libspectrum_snap_slt_length( snap, i ) ) {

      /* Zero the compressed length so it will be allocated memory
	 by compress_block */
      compressed_length[i] = 0;
      compress_block( &compressed_data[i], &compressed_length[i],
            	      libspectrum_snap_slt( snap, i ),
		      libspectrum_snap_slt_length( snap, i ) );

      write_slt_entry( buffer, ptr, length, LIBSPECTRUM_SLT_TYPE_LEVEL, i,
		       compressed_length[i] );
    }
  }

  /* Write the directory entry for the loading screen out if we've got one */
  if( libspectrum_snap_slt_screen( snap ) ) {

    compressed_screen_length = 0;
    compress_block( &compressed_screen, &compressed_screen_length,
                    libspectrum_snap_slt_screen( snap ), 6912 );

    /* If length >= 6912, write out uncompressed */
    if( compressed_screen_length >= 6912 ) {
      compressed_screen_length = 6912;
      memcpy( compressed_screen, libspectrum_snap_slt_screen( snap ), 6912 );
    }

    /* Write the directory entry */
    write_slt_entry( buffer, ptr, length, LIBSPECTRUM_SLT_TYPE_SCREEN,
		     libspectrum_snap_slt_screen_level( snap ),
		     compressed_screen_length );
  }

  /* and the directory end marker */
  write_slt_entry( buffer, ptr, length, LIBSPECTRUM_SLT_TYPE_END, 0, 0 );

  /* Then write the actual level data */
  for( i=0; i<256; i++ ) {
    if( libspectrum_snap_slt_length( snap, i ) ) {
      libspectrum_make_room( buffer, compressed_length[i], ptr, length );
      memcpy( *ptr, compressed_data[i], compressed_length[i] );
      *ptr += compressed_length[i];
    }
  }

  /* And the loading screen */
  if( libspectrum_snap_slt_screen( snap ) ) {
    libspectrum_make_room( buffer, compressed_screen_length, ptr, length );
    memcpy( *ptr, compressed_screen, compressed_screen_length );
    *ptr += compressed_screen_length;
  }

  /* Free up the compressed data */
  if( libspectrum_snap_slt_screen( snap ) ) libspectrum_free( compressed_screen );
  for( i = 0; i < 256; i++ )
    if( libspectrum_snap_slt_length( snap, i ) )
      libspectrum_free( compressed_data[i] );
}

static void
write_slt_entry( libspectrum_byte **buffer, libspectrum_byte **ptr,
		 size_t *length, libspectrum_word type, libspectrum_word id,
		 libspectrum_dword slt_length )
{
  libspectrum_make_room( buffer, 8, ptr, length );
  libspectrum_write_word( ptr, type );
  libspectrum_write_word( ptr, id );
  libspectrum_write_word( ptr, slt_length & 0xffff );
  libspectrum_write_word( ptr, slt_length >> 16 );
}

static void
compress_block( libspectrum_byte **dest, size_t *dest_length,
		const libspectrum_byte *src, size_t src_length)
{
  const libspectrum_byte *in_ptr;
  libspectrum_byte *out_ptr;
  int last_char_ed = 0;

  /* Allocate memory for dest if requested */
  if( *dest_length == 0 ) {
    *dest_length = src_length/2;
    *dest = libspectrum_new( libspectrum_byte, *dest_length );
  }

  in_ptr = src;
  out_ptr = *dest;

  /* Now loop over the entire input block */
  while( in_ptr < src + src_length ) {

    /* If we're pointing at the last byte, just copy it across
       and exit */
    if( in_ptr == src + src_length - 1 ) {
      libspectrum_make_room( dest, 1, &out_ptr, dest_length );
      *out_ptr++ = *in_ptr++;
      continue;
    }

    /* Now see if we're pointing to a run of identical bytes, and
       the last thing output wasn't a single 0xed */
    if( *in_ptr == *(in_ptr+1) && !last_char_ed ) {

      libspectrum_byte repeated;
      size_t run_length;
      
      /* Reset the `last character was a 0xed' flag */
      last_char_ed = 0;

      /* See how long the run is */
      repeated = *in_ptr;
      in_ptr += 2;
      run_length = 2;

      /* Find the length of the run (but cap it at 255 bytes) */
      while( in_ptr < src + src_length && *in_ptr == repeated && 
	     run_length < 0xff ) {
	run_length++;
	in_ptr++;
      }

      if( run_length >= 5 || repeated == 0xed ) {
	/* Output this in compressed form if it's of length 5 or longer,
	   _or_ if it's a run of 0xed */

	libspectrum_make_room( dest, 4, &out_ptr, dest_length );

	*out_ptr++ = 0xed;
	*out_ptr++ = 0xed;
	*out_ptr++ = run_length;
	*out_ptr++ = repeated;

      } else {

	/* If not, just output the bytes */
	libspectrum_make_room( dest, run_length, &out_ptr, dest_length );

	while(run_length--) *out_ptr++ = repeated;

      }

    } else {

      /* Not a repeated character, so just output the byte */
      last_char_ed = ( *in_ptr == 0xed ) ? 1 : 0;
      libspectrum_make_room( dest, 1, &out_ptr, dest_length );
      *out_ptr++ = *in_ptr++;

    }
      
  }

  *dest_length = out_ptr - *dest;
}

static void
uncompress_block( libspectrum_byte **dest, size_t *dest_length,
		  const libspectrum_byte *src, size_t src_length)
{
  const libspectrum_byte *in_ptr;
  libspectrum_byte *out_ptr;

  /* Allocate memory for dest if requested */
  if( *dest_length == 0 ) {
    *dest_length = src_length / 2;
    *dest = libspectrum_new( libspectrum_byte, *dest_length );
  }

  in_ptr = src;
  out_ptr = *dest;

  while( in_ptr < src + src_length ) {

    /* If we're pointing at the last byte, just copy it across
       and exit */
    if( in_ptr == src + src_length - 1 ) {
      libspectrum_make_room( dest, 1, &out_ptr, dest_length );
      *out_ptr++ = *in_ptr++;
      continue;
    }

    /* If we're pointing at two successive 0xed bytes, that's
       a run. If not, just copy the byte across */
    if( *in_ptr == 0xed && *(in_ptr+1) == 0xed ) {

      size_t run_length;
      libspectrum_byte repeated;
      
      in_ptr+=2;
      run_length = *in_ptr++;
      repeated = *in_ptr++;

      libspectrum_make_room( dest, run_length, &out_ptr, dest_length );

      while(run_length--) *out_ptr++ = repeated;

    } else {

      libspectrum_make_room( dest, 1, &out_ptr, dest_length );
      *out_ptr++ = *in_ptr++;

    }

  }

  *dest_length = out_ptr - *dest;
}<|MERGE_RESOLUTION|>--- conflicted
+++ resolved
@@ -1182,10 +1182,6 @@
   if( libspectrum_snap_spectranet_active( snap ) )
     *out_flags |= LIBSPECTRUM_FLAG_SNAPSHOT_MAJOR_INFO_LOSS;
 
-<<<<<<< HEAD
-  /* .z80 format doesn't save the ULAplus state at all */
-  if( libspectrum_snap_ulaplus_active( snap ) )
-=======
   /* .z80 format doesn't save the uSource state at all */
   if( libspectrum_snap_usource_active( snap ) )
     *out_flags |= LIBSPECTRUM_FLAG_SNAPSHOT_MAJOR_INFO_LOSS;
@@ -1197,7 +1193,10 @@
 
   /* .z80 format doesn't save the Didaktik80 state at all */
   if( libspectrum_snap_didaktik80_active( snap ) )
->>>>>>> 555161a0
+    *out_flags |= LIBSPECTRUM_FLAG_SNAPSHOT_MAJOR_INFO_LOSS;
+
+  /* .z80 format doesn't save the ULAplus state at all */
+  if( libspectrum_snap_ulaplus_active( snap ) )
     *out_flags |= LIBSPECTRUM_FLAG_SNAPSHOT_MAJOR_INFO_LOSS;
 
   error = write_header( buffer, &ptr, length, out_flags, snap );
