hacking/ChangeLog: the small scale changelog for libspectrum

20030503 completely encapsulate the libspectrum_snap structure
20030505 sna.c: set libspectrum_snap_out_ula
20030506 Support for reading Warajevo .tap files (Fred)
20030506 tape.c: fix typo in 'not a tape file message' (Fred)
20030512 libspectrum.c: add signature for .scl files (Fred)
20030513 libspectrum.c, libspectrum.h.in: add libspectrum_identify_class()
20030518 Add support for reading +D snapshots
20030518 Add support for reading .zxs snapshots
20030518 snapshot.c: must allocate 3 separate chunks in
         _split_to_48k_pages as we free them separately
20030520 Support for reading .snp snapshots
20030521 Support for reading .sp snapshots
20030525 dck.c: separate the dock page size out into a constant
20030525 timings.c: timing fix for TC2048 and TC2068 (Fred)
20030525 Bump version number to 0.2.0pre1
20030525 Create tag libspectrum_0_2_0pre1
20030607 Add very basic read support for .szx snapshots
20030610 Bring .szx support up to the current v1.1 draft
20030610 Add 'halted' member to the libspectrum_snap structure
20030610 szx.c: set the Z80 halted state
20030610 Deprecate the old snapshot read and write functions. Add new
	 generic snapshot write function.
20030611 Add ability to write .szx files
20030611 szx.c: add compression for RAM pages
20030612 Add libspectrum_creator structure
20030613 Make libspectrum_snap_write take a creator argument
20030615 Add support for writing .sna snapshots. Fix reading of 128K
	 .sna snapshots.
20030616 Add capabilities for the Timex dock and built-in Sinclair joysticks
20030625 Add option not to compress snapshots when written
20030703 If <stdint.h> is available, use it to define our integral types.
	 Defined the full set of (un)signed 8, 16, 32 and 64-bit types
20030711 Add libspectrum_tape_block accessor functions
20030715 Add 'set' functions for libspectrum_tape_block
20030717 Fully encapsulate libspectrum_tape_block
20030719 Encapsulate the libspectrum_tape structure
20030722 Sync digital signatures branch (libspectrum_0_1_0pre1-crypto-branch)
	 with the current HEAD at libspectrum_0_1_0pre1-crypto-branch-1
20030723 rzx.c: Use block IDs 0x20 and 0x21 for the signature blocks
	 (libspectrum_0_1_0pre1-crypto-branch)
20030725 z80.c: ensure that out_plus3memoryport is always initialised
	 (libspectrum_0_1_0pre1-crypto-branch)
20030731 z80.c: ensure that snap.halted is always reset when loading
	 (libspectrum_0_1_0pre1-crypto-branch)
20030804 Allow 'off-line' signature verification
	 (libspectrum_0_1_0pre1-crypto-branch)
20030804 rzx.c: use the newly agreed signature format
	 (libspectrum_0_1_0pre1-crypto-branch)
20030806 crypto.c: use the new hash data format
	 (libspectrum_0_1_0pre1-crypto-branch)
20030806 crypto.c: separate out 'get signature parameters' and
	 'serialise signature parameters' into two functions
	 (libspectrum_0_1_0pre1-crypto-branch)
20030811 rzx.c: skip links to external snapshots
	 (libspectrum_0_1_0pre1-crypto-branch)
20030812 add support for RZX competition codes
	 (libspectrum_0_1_0pre1-crypto-branch)
20030813 Merge the digitial signatures branch (at
	 libspectrum_0_1_0pre1-crypto-branch-2) onto HEAD (at
	 libspectrum_0_2_0pre1-merge-1)
20030813 libspectrum.c: improve gcrypt initialisation code
20030814 Set sensible defaults for all fields of libspectrum_snap on
	 allocation, rather than forcing every snapshot load routine
	 to set these.
20030817 Add capability for Kempston joystick ports
20030817 szx.c: add SCLD block to contain Timex SCLD registers (Fred)
20030821 rzx.c: allocate memory for the competition code
20030821 rzx.c: fix memory links (thanks, valgrind)
20030822 crypto.c, libspectrum.h.in: add libspectrum_signature_free()
20030824 rzx.c: small valgrind-related tidyups
20030901 libspectrum.c: define MIN_GCRYPT_VERSION iff it's going to be
	 used
20030908 ChangeLog: add release date of 0.1.1.
20030908 ChangeLog: bring up to date.
20030912 doc/libspectrum.txt: bring general and snapshot routine
         documentation up to date.
20030912 doc/libspectrum.txt: document the RZX digital signature routines.
20030912 libspectrum.h.in, z80.c: move libspectrum_slt_type from
         libspectrum.h.in to z80.c.
20030912 doc/libspectrum.txt: document the tape routines.
20030912 ChangeLog, README: small doc updates for the 0.2.0 release.
20030913 Makefile.am: distribute generate.pl.in, tape_accessors.pl,
	 tape_set.pl and tape_block.h.
20030918 rzx.c: if count is zero in libspectrum_rzx_store_frame, don't
	 try to allocate zero bytes.
20030919 configure.in: link against glib, gcrypt and zlib if available
	 (Darren).
20030921 crypto.c, libspectrum.c, rzx.c: use libgcrypt 1.1.42.
20030922 crypto.c: use gcry_pk_testkey to test secret key sanity.
20030926 rzx.c: allow more than 1 repeated frame in a row.
20030926 rzx.c: port the rzx bugfixes from HEAD
	 (libspectrum_0_2_0-bugfix-branch)
20030926 ChangeLog, Makefile.am, README, configure.in: prepare for 0.2.0.1
	 release (libspectrum_0_2_0-bugfix-branch).
20030928 rzx.c: more bugfix (libspectrum_0_2_0-bugfix-branch).
20030930 ChangeLog, README: put in release date for 0.2.0.1
	 (libspectrum_0_2_0-bugfix-branch).
20031001 ChangeLog, Makefile.am, README, configure.in, rzx.c: port the
	 0.2.0.1 release changes back to HEAD.
20031003 make-perl.c: change GcryMPI to gcry_mpi_t.
20031006 crypto.c, rzx.c: use gcrypt errors properly; most importantly in
	 crypto.c:libspectrum_verify_signature, we have to ignore the
	 error source before comparing with an error code.
20031006 z80.c: actually allocate memory for the .slt pages; thanks to
	 Alberto Garcia for reporting this.
20031009 creator.c, libspectrum.h.in, rzx.c, szx.c: add support for
	 writing custom data in the creator blocks.
20031013 libspectrum.c, libspectrum.h.in: add routines to check
	 libspectrum's version.
20031013 libspectrum.c, libspectrum.h.in: add routines to get the version
	 of libgcrypt in use.
20031014 .cvsignore, configure.in, libspectrum.qpg.in: add QNX package
	 file (thanks, Mike Gorchak).
20031014 configure.in, libspectrum.c, rzx.c: we need <strings.h> for
	 strcasecmp() on QNX6 (thanks, Mike Gorchak).
20031016 libspectrum.h.in, make-perl.c, tape.c: don't include <glib.h>
	 in libspectrum.h; makes it easy to include from other projects.
20031017 rzx.c: write RZX version number as 0.12 (as opposed to 0.13) if
	 we're not signing the data.
20031019 Transparent reading of gzipped files.
20031019 libspectrum.c: better chance of compiling if zlib not available.
20031020 Transparent reading of bzipped files.
20031030 zlib.c: use the 'normal' zlib interface to decompress gzipped
	 files rather than the gz* functions.
20031030 zlib.c: merge duplicated code from libspectrum_zlib_inflate and
	 libspectrum_gzip_inflate.
20031103 tape.c: don't explicitly include <glib.h> (thanks, Erik Kunze).
20031103 README: small change to the installation instructions.
20031107 accessor.pl, snap_accessors.txt, szx.c, z80.c: add support for
	 the 'last instruction EI' flag.
20031127 A bunch of --enable-warnings tidy-ups.
20031214 make-perl.c, myglib.c: add g_slist_prepend to the glib emulation
	 layer (Marek).
20031228 libspectrum.c, libspectrum.h.in: rename 'class' to
	 'libspectrum_class' where its used in libspectrum.h.in for C++
	 safety (Fred).
20040109 bzip2.c, configure.in: check we have libbz2 1.x (0.9.x and
	 earlier use different function names).
20040111 bzip2.c: #include <stdio.h>: needed by libbz2 < 1.0.2.
20040113 hacking/cvs-tags: Add documentation of libspectrum's CVS tags.
20040113 TAG: libspectrum_0_2_1-trunk
	 BRANCH: libspectrum_0_2_1-branch
20040113 Makefile.am, configure.in: bump version number to 0.2.1pre1 and
	 update the library soname (libspectrum_0_2_1-branch).
20040114 ChangeLog: bring up to date.
20040117 TAG: libspectrum_0_2_1pre1 (libspectrum_0_2_1-branch).
20040126 libspectrum.c: replace HAVE_BZLIB_H with HAVE_LIBBZ2 as used
	 since the 20040109 change (patch #884231)
	 (libspectrum_0_2_1-branch) (Fred).
20040126 dck.c, libspectrum.h.in: support compressed .dck files (patch
	 #884355) (libspectrum_0_2_1-branch) (Fred).
20040127 configure.in: use glib 2.x if available
	 (libspectrum_0_2_1-branch).
20040129 libspectrum.c: prevent the 'Secure memory is not locked into
	 core' message appearing (libspectrum_0_2_1-branch).
20040205 Makefile.am, README, configure.in, doc/: doc updates
	 (libspectrum_0_2_1-branch).
20040205 configure.in: bump version number to 0.2.1pre2
	 (libspectrum_0_2_1-branch).
20040205 TAG: libspectrum_0_2_1pre2 (libspectrum_0_2_1-branch)
20040211 configure.in: bump version number to 0.2.1
	 (libspectrum_0_2_1-branch).
20040211 tzx_read.c: don't double step over count when reading select
	 blocks (libspectrum_0_2_1-branch).
20040212 TAG: libspectrum_0_2_1 (libspectrum_0_2_1-branch).
20040223 Merge changes from libspectrum_0_2_1 to HEAD.
20040223 TAG: libspectrum-0_2_1-merge-1
20040227 accessor.pl,libspectrum.c,libspectrum.h.in,szx.c,timings.c,z80.c:
	 Scorpion support (part of patch #874504) (Stuart Brady).
20040229 accessor.pl, libspectrum.c, z80.c: the Scorpion no longer has
	 CAPABILITY_PLUS3_MEMORY.
20040303 szx.c: the Scorpion is machine type 10 (Stuart Brady).
20040307 z80.c: don't skip RAM page 11 when saving Scorpion snaps.
20040318 Makefile.am,ide.c,libspectrum.h.in: support for .hdf hard disk
	 images. Basically just Garry's patch with some coding style
	 changes (patch #916186) (Garry Lancaster).
20040318 ide.c: open .hdf files in binary mode.
20040319 ide.c: ftell and fseek are not the same thing...
20040319 ide.c,libspectrum.h.in: implement a write cache for the IDE
	 drives.
20040320 szx.c: bump version number to 1.2, save Scorpion port 0x1ffd
	 and add some comments about the failures in the .szx
	 specification.
20040320 libspectrum.c,libspectrum.h.in: add identification of .hdf hard
	 disk images.
20040320 accessor.pl,snap_accessors.txt,szx.c: add support for the Beta
	 128 block of the .szx format.
20040320 libspectrum.c,libspectrum.h.in: add an 'Even M1' capability.
20040401 libspectrum.h.in,sna.c,szx.c,z80.c: minimalistic +3e support.
20040402 libspectrum.c,timings.c: enough to make the +3e support actually
	 usable by Fuse.
20040402 libspectrum.h.in,tape.c: add libspectrum_tape_write() function.
20040402 libspectrum.c: add capabilities for the +3e.
20040408 Makefile.am,configure.in,myglib.c,myglib/{.cvsignore,Makefile.am}:
	 move the glib replacement code into its own directory.
20040408 myglib/Makefile.am,myglib/ghash.c: add minimal GHashTable
	 replacement (borrowed from glib 2.4.0).
20040414 myglib/gslist.c: fix two free_list related memory leaks.
20040415 make-perl.c,myglib/ghash.c: fix compilation with GHashTable
	 replacement (borrowed code from glib 2.4.0 and 1.2.10).
20040417 make-perl.c,myglib/ghash.c: the world doesn't need to know about
         GHashNode.
20040513 libspectrum.c,libspectrum.h.in,szx.c,timings.c: add support for
	 the Spectrum SE (part of patch #929112) (Fred).
20040513 timings.c: improved timings for the TC2048 and TC2068 (more of
	 patch #929112) (Fred).
20040514 szx.c: use symbolic constants for the .szx machine numbers.
20040514 szx.c: allow loading of +3e snaps to work.
20040519 accessor.pl,sna.c,snap_accessors.txt,snapshot.c,szx.c,z80.c:
	 add support for saving ZXCF information in .szx snapshots.
20040521 accessor.pl,sna.c,snap_accessors.txt,snapshot.c,szx.c,z80.c:
         add support for saving interface 2 cart in .szx snapshots.
20040521 szx.c: remove warnings.
20040521 szx.c: save RAM page 8 for the Spectrum SE.
20040521 sna.c,z80.c: allow SE (sna/z80) and Scorpion (z80) snapshots to
	 be (badly) saved.
20040525 accessor.pl,sna.c,snap_accessors.txt,szx.c,z80.c: add support for
         saving Timex Dock/Exrom information in .szx snapshots.
20040525 szx.c: Timex Dock/Exrom pages aren't 0x4000 bytes long.
20040526 accessor.pl,internals.h,snapshot.c,szx.c: tidy up snapshot
	 alloc/free routines.
20040527 timings.c: small timing tweak for 128K machines; we now match
	 the timings for (at least some!) 48K/128K machines.
20040527 szx.c: Write scld block when machine has SE memory capability.
20040601 libspectrum.c,libspectrum.h.in: Add LIBSPECTRUM_CLASS_CARTRIDGE_IF2
         and LIBSPECTRUM_ID_CARTRIDGE_IF2.
20040601 szx.c: save/restore state of ZXCF upload jumper.
20040602 accessor.pl,internals.h,sna.c,snap_accessors.txt,snapshot.c,
	 szx.c,z80.c: save/restore ZXATASP state in .szx snaps.
20040603 Makefile.am,myglib/{.cvsignore,Makefile.am}: build the glib
	 replacement as PIC.
20040611 szx.c: skip those chunks we don't support.
20040611 szx.c: small changes to the ZXAT and ZXCF chunks to make them
	 more consistent with how the rest of the .szx format does things.
20040612 acconfig.h,configure.in: remove use of acconfig.h
20040612 szx.c: remove duplicated literal constants from the code.
20040620 README,autogen.sh: add script to do the autotools invocation.
20040620 hacking/cvs-tags: remove (use doc/cvs-tags instead).
20040621 z80.c: remove literal machine constants.
20040621 z80.c: allow the extensions to the .z80 machine type be valid
	 for both v2 and v3 files.
20040626 libspectrum.h.in: put libspectrum_tape_block_description in the
	 correct place.
20040626 Makefile.am: bump soname.
20040626 AUTHORS,README,TODO,doc/{libspectrum.3,libspectrum.txt}: doc
	 updates in preparation for a 0.2.2 release.
20040703 libspectrum.h.in,rzx.c,doc/libspectrum.txt: add ability to
	 select the format of the embedded snap in .rzx files.
20040706 acinclude.m4: distribute the Glib 1.2 and Glib 2.x autoconf
	 macros.
20040707 autogen.sh: add --copy to automake invocation.
20040709 configure.in: bump version number to 0.2.2pre1.
20040709 TAG: libspectrum_0_2_2pre1
20040715 README,doc/libspectrum.3: doc updates for 0.2.2.
20040715 z80.c: fix possible segfault if a snap had a page 19 (Stuart).
20040715 szx.c: bump .szx minor version number to 1.3.
20040716 configure.in: bump version number to 0.2.2.
20040718 autogen.sh: add libtoolize.
20040721 accessor.pl,snap_accessors.txt,z80.c: Add issue 2 keyboard support.
20040722 szx.c: add issue 2 keyboard support.
20040722 snapshot.c: initialise issue 2 keyboard setting.
20040806 libspectrum.h.in,snapshot.c,szx.c,z80.c,doc/libspectrum.txt: Add new
         LIBSPECTRUM_FLAG_SNAPSHOT_ALWAYS_COMPRESS flag for use with
         libspectrum_snap_write
20040814 configure.in,dll.c,internals.h,zlib.c: small Visual C++
	 compatibility fixes.
20040814 generate.pl.in,libspectrum.h.in,make-perl.c: more Visual C++
	 compatibility fixes.
20040905 libspectrum.h.in,rzx.c: support multiple input recording blocks
	 in an RZX file.
20040906 crypto.c,libspectrum.h.in,rzx.c: re-add support for creator and
	 signature blocks in RZX files.
20040909 rzx.c: fix RZX digital signatures.
20040909 libspectrum.h.in,rzx.c: update libspectrum_rzx_write API for
	 multiple IRB files.
20040910 libspectrum.h.in,rzx.c: implement RZX rollback.
20040918 libspectrum.h.in,rzx.c: allow RZX rollback to arbitrary points.
20041025 accessor.pl,internals.h,libspectrum.c,libspectrum.h.in,
         snap_accessors.txt,snapshot.c,szx.c,z80.c,doc/libspectrum.txt: Add
         support for connected joystick information in snapshots.
20041031 .cvsignore: ignore stamp-h1.
20041125 Makefile.am,libspectrum.h.in,microdrive.c: very simple .mdr
         handling.
20041221 rzx.c: fix compilation when gcrypt not present (thanks, Erik Kunze)
	 (closes bug #1053346).
20041230 libspectrum.c,libspectrum.h.in: add identification of .mdr files
	 (part of patch #1085429) (Gergely Szasz).
20050102 libspectrum.h.in,microdrive.c: variable length Microdrive cartridge
	 handling (rest of patch #1085429) (Gergely Szasz).
20050102 libspectrum.{c,h.in},sna.c,szx.c,timings.c,z80.c: TS2068 support
	 (patch #1080531) (Fred).
20050108 libspectrum.c: Declare libspectrum_default_error_function before
         referring to it (Fred).
20050108 timings.c: fix Pentagon and Scorpion CPU speeds to give them 50Hz
	 frame rates (rest of patch #1080531) (Fred).
20050113 libspectrum.c: Set NTSC capability for the TS2068 (Fred).
20050115 szx.c,zxs.c: fix compilation when zlib not present (closes bug
	 #1098337).
20050125 libspectrum.h.in: Warn about use of deprecated interfaces with GCC
	 (Fred).
20050204 szx.c,rzx.c: More compilation fixes when zlib not present (Fred).
20050204 libspectrum.h.in: More Win32 compilation fixes (Fred).
20050204 configure.in,Makefile.am: More Win32 compilation fixes (Fred).
20050204 configure.in,Makefile.am: Mark libspectrum.h as a nodist file instead
	 of deleting it when configure is run, remember to make distribution
	 tarballs with 'make dist-gzip' (Fred).
20050213 szx.c: make uncompressed snaps with DOCK data work (and don't waste
	 memory when loading compressed snaps with DOCK data).
20050213 szx.c: don't bom if we try and write out a page which doesn't
	 exist in the snapshot.
20050218 ide.c: add libspectrum_ide_dirty function.
20050227 make-perl.c,libspectrum.h.in: advertise that we support zlib
         compressed files (Fred).
20050302 Makefile.am: Stop automake trying to build make-perl (Fred).
20050302 make-perl.c,myglib/ghash.c: Add g_hash_table_size to the glib
         replacement code (Fred).
20050305 libspectrum.h.in,timings.c: add interrupt length to timings
	 information.
20050325 tzx_read.c: avoid implementation-defined behaviour if a block
	 has no data bytes.
20050325 tape_block.c: avoid undefined behaviour if a ROM block has no
	 data bytes.
20050402 microdrive.c: don't check bad blocks when checksumming (part of
	 patch #1161364) (Gergely Szasz).
20050409 libspectrum.h.in,tape.c: add libspectrum_tape_{insert,remove}_block
	 routines.
20050430 internals.h,sna.c,snapshot.c,z80.c: add wrappers so that
	 libspectrum_snap_read doesn't have to call deprecated functions.
20050507 bzip2.c,creator.c,crypto.c,internals.h,rzx.c,tzx_read.c,
	 tzx_write.c: fix up gcc 4.0 signedness warnings (fixes bug
	 #1197013).
20050517 make-perl.c, myglib.c: add g_slist_delete_link, g_slist_insert,
         g_slist_length, GINT_TO_POINTER and GPOINTER_TO_INT to the glib
         emulation layer (Fred).
20050922 creator.c,libspectrum.h.in,tape_accessors.txt,tape_block.h,
         tzx_read.c,tzx_write.c,doc/libspectrum.txt: API changes for gcc 4.0
         signed char conversion warnings (patch #1197351) (Fred).
20051029 timings.c: timing tweak for TC2048 (Fred)
20051031 ide.c: improved IDE emulation for use with Demfir (Matthew
	 Westcott).
20051220 Makefile.am,libspectrum.c,libspectrum.h.in,tape.c,tape_block.[ch],
	 z80em.c: support for Z80Em and CSW files (patch #1357700)
	 (Darren).
20051224 autogen.sh: add --automake to libtoolize invocation (Markus
         Obermuller). Remove --copy on automake.
20060718 tape.c: add block description for RLE blocks (Fred).
20060812 libspectrum.h.in,tape_block.c,doc/libspectrum.txt: add
	 libspectrum_tape_block_metadata() function (needed to fix North
	 and South and Super Hang-On; see bug #1531346).
20070101 rzx.c: when rolling back, don't stop recording until we know
	 that the required snapshot exists.
20070102 tape.c,tape_block.[ch],tzx_read.c: stub support for TZX
	 "Generali[sz]ed Data" blocks (ID 0x19).
20070102 Makefile.am,internals.h,libspectrum.h.in,tape_accessors.{pl,txt},
	 tape_block.[ch], tape_set.pl, tzx_read.c: sufficient 0x19
	 functionality to allow tzxlist to do something with these blocks.
20070104 internals.h,libspectrum.h.in,symbol_table.c,tape_block.[ch],
	 tzx_read.c: next bit of 0x19 functionality.
20070104 libspectrum.h.in,symbol_table.c,tape_block.[ch]: symbol count of
	 0 => 256 symbols in table.
20070104 tzx_read.c: generalised data block pilot data comes before the
	 data symbol table.
20070104 tape_accessors.c,tape_block.h,tzx_read.c: read pilot data from
	 generalised data blocks.
20070104 Makefile.am,tape_accessors.txt,tape_block.h,tzx_read.c: read data
	 stream from generalised data blocks.
20070104 internals.h,tape_block.c,tzx_read.c: free generalised block data
	 on success (tested) and failure (not tested).
20070105 tape.c,tape_block.[ch]: start of playback code for generalised
	 data blocks.
20070105 tape.c,tape_accessors.txt,tape_block.h,tzx_read.c: more playback
	 code for generalised data blocks; handles symbol type 0 only.
20070106 libspectrum.h.in,tape.c: playback for other generalised data
	 symbol types.
20070107 tape.c: set flags when playing back generalised data symbols as
	 well as the pilot.
20070117 microdrive.c: fix up checksum calculation (patch #1637011)
         (Gergely Szasz).
20070119 libspectrum.h.in,doc/libspectrum.txt: tidy up and document in
	 preparation for a release.
20070120 doc/libspectrum.txt: document RZX iterators.
20070120 libspectrum.h.in,microdrive.c,doc/libspectrum.txt: tidy up and
	 document Microdrive routines.
20070121 ChangeLog: bring up to date.
20070121 tzx_write.c: support for writing 0x19 blocks.
20070121 tzx_write.c: we now write TZX v1.20 files.
20070121 ChangeLog,tzx_write.c: length for archive info blocks was being
	 written out one byte too long.
20070202 <almost everything>: change URLs to sourceforge, my e-mail address
	 to @shadowmagic and remove my postal address.
20070202 TAG: libspectrum_0_3_0-trunk
20070202 BRANCH: libspectrum_0_3_0-branch
20070202 TAG: libspectrum_0_3_0-pre1 (libspectrum_0_3_0-branch)
20070204 ChangeLog: fix some attributions (Fred).
20070204 libspectrum.h.in,rzx.c,doc/libspectrum.txt: make
	 libspectrum_rzx_playback_frame able to return a snap (necessary
	 for supporting RZXs made with SPIN's "RZX Pause" feature)
	 (libspectrum_0_3_0-branch).
20070217 tzx_read.c: do allocate memory if we have no data but some padding
	 in tzx_read_data() (libspectrum_0_3_0-branch).
20070303 TAG: libspectrum_0_3_0-pre2 (libspectrum_0_3_0-branch)
20070310 internals.h: add prototypes for libspectrum_z80em_read and
         libspectrum_csw_read (libspectrum_0_3_0-branch) (Fred).
20070324 z80.c: initialise snap->beta_paged (fixes Action Farce II RZX
	 playback; see bug #1654105) (thanks, Jon Needle)
	 (libspectrum_0_3_0-branch).
20070409 z80.c: remove warning (libspectrum_0_3_0-branch).
20070411 ChangeLog,Makefile.am,README,configure.in,doc/libspectrum.3: update
	 for 0.3.0 release (libspectrum_0_3_0-branch).
20070411 TAG: libspectrum_0_3_0 (libspectrum_0_3_0-branch)
20070425 tap.c,tzx_read.c: call libspectrum_tape_clear() on error rather than
	 libspectrum_tape_free() to avoid double free bug (fixes bugs #1479451
	 and #1706994; thanks, crabfists) (libspectrum_0_3_0-branch).
20070509 libspectrum.in: add WIN32_DLL to Generalised Data Block functions
	 (part of patch 1711412) (libspectrum_0_3_0-branch) (Stuart Brady).
20070509 Makefile.am,configure.in,hacking/{.cvsignore,Makefile.am}: distribute
	 the hacking/ subdir (thanks, Stuart Brady) (libspectrum_0_3_0-branch).
20070509 acinclude.m4: fix underquoted macro (thanks, Stuart Brady)
	 (libspectrum_0_3_0-branch).
20070510 ChangeLog,Makefile.am,README,configure.in,doc/{libspectrum.3,
	 libspectrum.txt}: updates for 0.3.0.1 release
	 (libspectrum_0_3_0-branch).
20070511 TAG: libspectrum_0_3_0_1 (libspectrum_0_3_0-branch)
20070512 doc/cvs-tags: document merge back to trunk (libspectrum_0_3_0-branch)
20070512 Merge changes from libspectrum_0_3_0-branch to HEAD.
20070512 TAG: libspectrum_0_3_0-merge-1
20070513 make-perl.c,tap.c,tape_accessors.pl: Fix filenames in comments
         (patch #1716201) (Stuart Brady).
20070513 Makefile.am,configure.in,test/{.cvsignore,Makefile.am,invalid.tzx,
	 test.c}: add first automated test for bugs #1479451 and #1706994
	 (Philip Kendall).
20070516 tape.c,tzx_read.c,test/{test.c,turbo-zeropilot.tzx}: don't produce
	 a pilot if none present in TZX turbo block, and free a TZX turbo
	 block with no data correctly (fixes bugs #1720238 and #1720270).
20070518 tzx_write.c: add write support for TZX direct recording block (Fred).
20070518 Makefile.am,configure.in,doc/Makefile.am,hacking/Makefile.am,
         myglib/{.cvsignore,Makefile.am},test/{.cvsignore,Makefile.am}:
         make sure libspectrum is built before test by switching to a 
         non-recursive make with full dependency graph (Fred).
20070520 test/test.c: fix warnings in test build (Fred).
20070520 Remove .cvsignore files.
20070522 internals.h,libspectrum.h.in,tap.c,tape.c,tzx_read.c,tzx_write.c,
         warajevo_read.c: mark deprecated tape functions as such and add
         wrappers so that libspectrum_tape_read doesn't have to call
         deprecated functions (Fred).
20070522 Mark mkinstalldirs as an ignored file (Fred).
20070522 rzx.c: fix printf warning and comment (Fred).
20070526 tape.c,test/test.c: allow for uninitialised buffer on entry to
	 libspectrum_tape_write() (fixes bugs #1725864) (thanks, Dave Mills).
20070526 <almost everything>: update FSF address in GPL notices (Stuart).
20070530 Makefile.am,acinclude.m4,configure.in,doc/libspectrum.txt,
         internals.h,libspectrum.c,libspectrum.h.in,tape.c,wav.c: add simple
         support for loading directly from wav tape files (part of patch
         #1725974) (Fred).
20070530 Makefile.am,csw.c,internals.h,libspectrum.h.in,tape.c,
         tape_accessors.txt,tape_block.[ch],z80em.c: add support for saving csw
         tape files (rest of patch #1725974) (Fred).
20070530 tape.c: tidy up audiofile missing error message (Fred).
20070530 acinclude.m4: remove warning about underquoted definition (Stuart).
20070531 tape.c: fix loading with tape traps (thanks, Stuart Brady) (Fred).
20070601 tape_accessors.txt: add data accessor for rle_pulse block (Fred).
20070602 rzx.c,wav.c: fix up printf() related warnings.
20070602 Ignore make-perl.exe and test/test.exe (Stuart).
20070604 libspectrum.h.in,libspectrum.c: allow Amiga version to decompress
         files with xfdmaster.library (part of patch #1712260) (Chris Young).
20070606 tzx_write.c: add write support for libspectrum RLE block by converting
         to a TZX DRB block due to the limited program support for the TZX
         CSW block (Fred).
20070608 libspectrum.c: add .snapshot as an extension for SNA files as it was
         used by Peter McGavin's Spectrum Emulator on the Amiga (Fred).
20070608 doc/libspectrum.3: fix dashes (Stuart).
20070608 csw.c,wav.c: update FSF address (Stuart).
20070609 BRANCH: plusd_20070609
20070617 libspectrum.{c,h.in}: add support for +D disk images (plusd_20070609).
	 (part of patch #1738602).
20070617 merge plusd_20070609 branch into trunk (Stuart).
20070628 make-perl.c: fix compilation on 64-bit systems without glib (Stuart).
20070628 microdrive.c: remove "'static' is not at beginning of declaration"
	 warning with -Wextra (Stuart).
20070628 rzx.c,timings.c: remove missing initializer warnings with -Wextra
	 (Stuart).
20070703 libspectrum.c,tape.c: patches for MorphOS (patch #1746269) (Q-Master).
20070713 test/{invalid.gz,test.c}: add test for bug #1753279.
20070713 libspectrum.c,test/{invalid.gz,test.c}: don't free the wrong things
	 or things that haven't been allocated; add another test case.
20070715 szx.c,test/{invalid.szx,test.c}: check whether the chunk length was
	 so large it caused pointer wraparound (fixes bug #1753938).
20070715 z80.c: free memory used by page with unknown number (fixes bug
	 #1754362).
20070717 tzx_read.c,test/{invalid-gdb.tzx,test.c}: check that GDB data does
	 not extend beyond end of block (fixes bug #1755124).
20070717 tape_block.c,test/{empty-drb.tzx,test.c}: don't segfault on empty
	 DRBs (fixes bug #1755372).
20070717 tzx_read.c,test/{invalid-archiveinfo.tzx,test.c}: free the right thing
	 when unwinding an invalid archive info block (fixes bug #1755539).
20070717 tzx_read.c,test/{invalid-hardwareinfo.tzx,test.c}: free up tape block
	 on invalid hardware info blocks (fixes bug #1755545).
20070719 warajevo_read.c,test/{invalid-warajevo-blockoffset.tap,test.c}: check
         block offset in Warajevo tapes before reading block header (thanks,
         Philip Kendall) (fixes bug #1756375) (Fred).
20070720 warajevo_read.c: try to catch pointer wrap as well (thanks, Philip
         Kendall) (Fred).
20070720 tzx_read.c,test/{invalid-customdata.tzx,test.c}: fix memory leak on
	 invalid custom data blocks (fixes bug #1757587).
20070720 test/test.c: factor out common code.
20070723 test/{loopend.tzx,test.c}: add test for bug #1758860 (stray TZX loop
	 end block causes segfault).
20070724 tape.c,test/{loop.tzx,test.c}: fix another aspect of bug #1758860 (TZX
	 loop blocks broken).
20070724 tape.c: fix stray TZX loop end block causes segfault (fixes bug
	 #1758860).
20070724 test/test.c: allow individual tests to be selected.
20070904 Makefile.am,generate.pl.in: allowing building in directories other
	 than the main source directory.
20070904 plusd.c: fix support for +D snapshots (fixes bug #1765021) (Stuart).
20070904 Makefile.am: rebuild make-perl when config.h is updated (Stuart).
20070905 Makefile.am: clean generated files on 'make clean' etc. (Stuart).
20070905 configure.in: add --without-libaudiofile option (Stuart).
20070925 test/invalid-warajevo-blockoffset.tap: reduce to minimal testcase.
20070925 Makefile.am,test/{Makefile.am,complete-tzx.pl,edges.c,test.c,test.h,
	 test15.c}: add beginnings of test to check implementation of every
	 TZX block type.
20070926 test/{complete-tzx.pl,edges.c,test.h,test15.c}: add more block types
	 to the full TZX test.
20070926 test/{loop2.tzx,test.c}: add test for bug #1802607 (TZX loop blocks
	 still broken).
20070926 tape.c: fix bug #1802607.
20070926 test/{jump.tzx,test.c}: add test for bug #1802618 (TZX jump blocks
	 broken).
20070926 tape.c: fix bug #1802618.
20070926 test/{complete-tzx.pl,edges.c,test15.c}: add more block types to
	 the full TZX test.
20070926 test/test.c: factor out common code.
20070927 test/{complete-tzx.pl,test15.c}: and more block types to the full
	 TZX test.
20071006 csw.c: use memset() instead of bzero() for consistency (Stuart).
20071007 doc/libspectrum.txt,libspectrum.h.in,rzx.c: add functionality
	 required for updated rzxtool.
20071024 libspectrum.c: fix compilation on MorphOS (part of patch #1774492)
	 (Q-Master).
20071024 libspectrum.c,libspectrum.h.in,sna.c,szx.c,timings.c,z80.c: add
	 Pentagon 512K and Pentagon 1024K support (part of patch #1774492)
	 (Q-Master).
20071026 doc/libspectrum.txt: add Pentagon 512/1024, fix typos (Stuart).
20071026 ChangeLog: fix typos (Stuart).
20071030 csw.c,tape.c: fix writing and reading empty csw files (fixes bug
         #1821425; thanks Stuart Brady) (Fred).
20071101 csw.c,tape.c,tape_block.c,test/test.c: add test for reading empty
         csw files and add more fixes to cope (more for bug #1821425) (Fred).
20071109 tap.c,test/test.c: ensure .tap writing code handles all known block
         types (fixes bug #1828945; thanks, Stuart Brady).
20071112 timings.c: timing tweak for TC2048 and TC2068 based on test programs
         from Phil and Woodster (Fred).
20071124 accessor.pl,snap_accessors.txt,snapshot.c,szx.c,z80.c: add support
         for the +D in z80 and szx snapshots (patch #1782512) (Fred).
20071124 szx.c: fix warnings.
20071125 test/test.c: fix warnings (Stuart).
20071125 tap.c: fix error messages (Stuart).
20071128 ChangeLog: update (Stuart).
20071129 sna.c: fix misleading comment.
20071129 sna.c: sanity check SP before attempting to read from it.
20071129 tests/{sp-2000.sna.gz,sp-ffff.sna.gz,test.c}: add tests for bugs
         #1841085 (SP not sanity checked when loading 48K .sna file) and
         #1841111 (compressed snapshots cause segfault).
20071129 libspectrum.c: check new_filename before checking *new_filename.
20071130 dll.c: fix typo and remove executable property (Stuart).
20071130 libspectrum.c: free *new_filename instead of new_filename (Stuart).
20071130 plusd.c: enable DISCiPLE/+D snapshot support and add support for 128K
	 DISCiPLE/+D snapshots (feature request #1764996) (Stuart).
20071130 internals.h,libspectrum.c,libspectrum.h.in,tap.c,tape.c: add support
	 for .spc, .sta and .ltp tape images (feature request #1764995)
	 (Stuart).
20071130 libspectrum.h.in: refer also to the DISCiPLE in comments (Stuart).
20071130 libspectrum.c,libspectrum.h.in,szx.c: add support for Pentagon 512
	 and 1024 snapshots.
20071130 szx.c: save the Pentagon 1024 secondary memory control port as well.
20071130 doc/libspectrum.{3,txt}: document .spc, .sta and .ltp support (Stuart).
20071201 szx.c: change to Pentagon 1024 secondary memory control port after
	 discussion with Jon Needle.
20071203 szx.c: also check if a +D custom ROM is supplied but not specified and
         make sure all variables passed to the +D custom ROM zlib decompression
         are initialised (Fred).
20071205 accessor.pl,snap_accessors.txt,snapshot.c,szx.c,z80.c: add support for
         Interface 1 in z80 and szx snapshots (Fred).
20071205 z80.c: fix writing joystick info to z80 snapshots (Fred).
20071205 szx.c: fix writing if1 info to szx snapshots (Fred).
20071218 ChangeLog,Makefile.am,README,configure.in,doc/libspectrum.{3,txt},
	 libspectrum.h.in,test/test.c: update for 0.4.0 release (Stuart).
20071219 szx.c: fix warning (Stuart).
20071219 libspectrum.c: avoid warnings when building without gcrypt (Stuart).
20071219 plusd.c: #include <string.h> (Stuart).
20071221 BRANCH: libspectrum_0_4_0-branch
20071221 TAG: libspectrum_0_4_0pre1
20080104 ChangeLog,README,doc/libspectrum.3: update dates
	 (libspectrum_0_4_0-branch) (Stuart).
20080105 test/Makefile.am: distribute complete-tzx.pl and clean up after
	 ourselves (thanks, make distcheck) (libspectrum_0_4_0-branch).
20080105 test/Makefile.am: distribute test data files
         (libspectrum_0_4_0-branch).
20080105 TAG: libspectrum_0_4_0 (libspectrum_0_4_0-branch).
20080107 Merge libspectrum_0_4_0-branch changes r3447:3479 to trunk.
20080107 doc/libspectrum.txt: add Microdrive support to feature list (Stuart).
20080109 TODO: remove unused file.
20080127 libspectrum.c: compilation fix for Amiga (part of patch #1712260)
         (Chris Young).
20080217 libspectrum.c: and matching compilation fix for MorphOS (part of patch
         #1712260) (thanks, Q-Master) (Fred).
20080217 libspectrum.c: really fix compilation on MorphOS (update to patch
	 #1712260) (thanks, Q-Master) (Stuart).
20080311 snapshot.c,snap_accessors.txt,szx.c,accessor.pl: add support for
         saving custom machine ROMs in snapshots (szx only so far) (Fred).
20080312 szx.c: don't regard 24k ROM blocks as invalid as they are used in the
         2068s (Fred).
20080312 szx.c: try to avoid memory leak on write of custom ROM block (Fred).
20080315 sna.c,z80.c: note info loss of custom ROM block when writing z80 and
         sna format snapshots (Fred).
20080315 accessor.pl,sna.c,snap_accessors.txt,snapshot.c,szx.c,z80.c: support
         for Beta 128 custom ROMs in snapshots (patch #1844606) (Stuart).
20080319 ide.c: changes to allow DivIDE to support FATware from
         http://www.dusky.sk/zxs/; add ATA/ATAPI commands 0x21, 0x31, 0xA1.
20080319 ide.c: changes to allow DivIDE to support FATware from
         http://www.dusky.sk/zxs/; per-drive status and error registers, return
         0x00 when reading the command status register of a missing drive and
         advance LBA/CHS registers to next sector in seek() only if it is the
         last sector to read/write. 
20080319 ide.c: changes to allow DivIDE to support FATware from
         http://www.dusky.sk/zxs/; improved implementation of INITIALIZE
         DEVICE PARAMETERS command.
20080322 configure.in: add --without-libgcrypt option (Stuart).
20080401 libspectrum.h.in,tape.c,test/{edges.c,test.h,test15.c}: add support
	 for tape acceleration (patch #1880376).
20080409 szx.c: write 2 ROMs totalling 32k for Pentagon 128k and 3 ROMs
         totalling 48k for newer Pentagon models (Fred).
20080417 accessor.pl,doc/libspectrum.txt,snap_accessors.txt,snapshot.c,szx.c:
         add support for Kempston mouse for szx snapshots (Fred).
20080418 accessor.pl,doc/libspectrum.txt,snap_accessors.txt,snapshot.c,szx.c:
         add support for Simple 8-bit IDE interface for szx snapshots (Fred).
20080422 szx.c: don't bother with enabled flag for the Simple 8-bit IDE block
         on the suggestion of Jon Needle (Fred).
20080422 sna.c,z80.c: note info loss of Simple 8-bit IDE info when writing z80
         and sna format snapshots (Fred).
20080425 accessor.pl,doc/libspectrum.txt,internals.h,sna.c,snap_accessors.txt,
         snapshot.c,szx.c,z80.c: add support for DivIDE interface for szx
         snapshots (Fred).
20080522 sna.c: select the Pentagon 128 for 128k sna files (fixes bug #1958647)
         (Fred).
20080524 Makefile.am,configure.in,myglib/Makefile.am: don't use a libtool
         library as some operating systems (e.g. OpenSolaris) don't like the
         empty myglib.la we produce when glib proper is being used instead
         (Fred).
20080607 make-perl.c,myglib/{Makefile.am,garray.c}: add GArray replacement
	 code.
20080608 make-perl.c,myglib/ghash.c: add support functions for using
	 strings as hash table keys.
20080612 microdrive.c: don't refuse to load mdr files with bad checksums, the
         if1 ROM takes care of them (Gergely Szasz).
20080625 test/{Makefile.am,test.[ch],test15.c}: enable tests to be run if
         configured outside the top level directory.
20080625 test/{test.c,writeprotected.mdr}: add tests for bug #2002682: .mdr
	 code does not correctly handle write protect flag.
20080625 microdrive.c: fix write protect flag handling (fixes bug #2002682).
20080630 libspectrum.h.in: fix prototype for libspectrum_ide_alloc (Fred).
20080630 myglib/{garray.c,ghash.c}: add <string.h> to eliminate warnings (Fred).
20080630 rzx.c,sna.c: initialise error as it can be used uninitialised (Fred).
20080701 csw.c,libspectrum.h.in,tap.c,tape.c,tape_block.[ch],tzx_read.c,
         tzx_write.c,warajevo_read.c,wav.c,z80em.c: various functions
         (notably tzx_write_bytes) could never fail but returned an error
         code anyway, which we faithfully checked through many levels of code.
         Stop doing this as it just makes the code less readable.
20080701 memory.c: allow calloc function to be changed.
20080717 make-perl.c,libspectrum.h.in: Win32: fix functions export for dll
	 (Marek).
20080821 sna.c: make 128Kb SNA files actually loadable again.
20080911 internals.h,libspectrum.{c,h.in},tape_block.c,test/test.c: add
	 function to get block length.
20080928 internals.h,tape.c,tape_block.[ch],test/test.c: extend timing support
         to raw data blocks, RLE pulse blocks and the block o' doom (Fred).
20081020 tape_block.c: remove warning.
20081021 sna.c,test/{empty.z80,test.c}: SP wasn't being decremented and
         could have been written to freed memory.
20081021 libspectrum.h.in,sna.c,tap.c,tzx_read.c,tzx_write.c,warajevo_read.c,
         z80.c: remove deprecated functions libspectrum_sna_read(),
         libspectrum_z80_read(),libspectrum_z80_write(),libspectrum_tap_read(),
         libspectrum_tap_write(),libspectrum_tzx_read(),
         libspectrum_tzx_write() and libspectrum_warajevo_read() (Fred).
20081021 libspectrum.h.in,rzx.c: add "automatic" flag to snapshots in RZX
	 files.
20081027 ChangeLog: bring up to date.
20081027 libspectrum.h.in: Win32: fixed dll export for
	 libspectrum_tape_block_length (Marek).
20081027 doc/libspectrum.txt: bring up to date.
20081027 README: haven't been using CVS for a while now.
20081108 doc/libspectrum.txt,libspectrum.c,libspectrum.h.in: allow for
	 identification of more disk images (part of patch #2233744)
	 (Gergely Szasz).
20081109 doc/cvs-tags: document 0.5.0 branch tag.
20081110 doc/libspectrum.txt: minor documentation updates
         (libspectrum_0_5_0-branch).
20081117 configure.in: bump version number for 0.5.0-pre1 release
	 (libspectrum_0_5_0-branch).
20081118 test/Makefile.am: distribute empty.z80 and writeprotected.mdr test
         data files (Fred).
20081118 configure.in: set glib status off if we can't find it (thanks, Chris
         Young) (Fred).
20081129 timings.c: correct first contended tstate for TS2068 based on updated
         fusetest from Phil (Fred).
20081129 configure.in,doc/libspectrum.{3,txt},hacking/ChangeLog,Makefile.am,
	 README: final tweaks for 0.5.0 release (libspectrum_0_5_0-branch).
20081130 ChangeLog: add reference to TS2068 timing update
         (libspectrum_0_5_0-branch) (Fred).
20081203 ChangeLog,Makefile.am,README,doc/libspectrum.{3,txt},hacking/ChangeLog,
	 configure.in: merge libspectrum_0_5_0-branch changes onto trunk.
20081214 libspectrum.c: loosen signature checks for .dsk files (Gergely;
	 thanks, zx81 and Simon Owen).
20090128 configure.in: add --without-(bzip2 /zlib) for gentoo and similar
         distros (patch #2533274) (José Manuel Ferrer Ortiz).
20090411 doc/libspectrum.txt,tape.c: add a new tape flag for end of tape
         (part of fixes for bug #2743838) (Fred).
20090411 libspectrum.h.in: export new end of tape flag.
20090509 tape_block.c: handle querying the block length for turbo and pure data
         blocks with 0 length (Fred).
20090608 accessor.pl,doc/libspectrum.txt,libspectrum.c,snap_accessors.txt,
         snapshot.c,szx.c,z80.c: add support for the Fuller Box in snapshots
         (Fred).
20090610 accessor.pl,doc/libspectrum.txt,libspectrum.c,snap_accessors.txt,
         snapshot.c,szx.c,z80.c: add support for the Melodik and similar AY
         interfaces (feature request #1841501) (Fred).
20090611 sna.c: note info loss of Fuller or Melodik info when writing sna
         format snapshots (Fred).
20090627 doc/libspectrum.txt,libspectrum.h.in,make-perl.c,myglib/gslist.c,
         tape.c,tzx_write.c,warajevo_read.c: fix loading Warajevo TAPs of raw
         samples (e.g. BRUCELEE.TAP) (Fred).
20090729 accessor.pl,libspectrum.c,libspectrum.h.in,sna.c,snap_accessors.txt,
         snapshot.c,szx.c,z80.c: add snapshot support for Opus Discovery
         (Fred & Gergely).
20090901 dck.c,rzx.c,snapshot.c,tape.c: give up if file decompression fails
         (Fred).
20090901 rzx.c,snapshot.c,tape.c: remove unused uncompressed variable (Fred).
20090901 plusd.c: remove unused buffer modification in
         libspectrum_plusd_read_header (Fred).
20090901 szx.c: remove unused block_size initialisation (Fred).
20090902 plusd.c: return error from libspectrum_plusd_read_data (Fred).
20090912 szx.c: libspectrum was reading and writing AF and AF' in the wrong
         order in SZX files (fixes bug #2857419; thanks, velesoft) (Fred).
20091022 wav.c: we expect mono sound files, tell audiofile to make the required
         adjustments (fixes bug #2883135; thanks, Gilberto Almeida) (Fred).
20100116 internals.h,libspectrum.h.in,make-perl.c,szx.c: export
         libspectrum_zlib_inflate() and libspectrum_zlib_compress() (patch
         #2927624) (Gergely Szasz and Fred).
20100221 dll.c: correct switch variable name (part of patch #2533274) (Simon
         Owen).
20100221 warajevo_read.c: don't declare variables mid-block for C89 (part of
         patch #2533274) (Simon Owen).
20100221 myglib/ghash.c: should use libspectrum_dword instead of uint32_t (part
         of patch #2533274) (Simon Owen).
20100221 generate.pl.in,libspectrum.h.in,make-perl.c: WIN32_DLL
         [__declspec(dllexport)] should be before the return type in
         declarations, rather than between return type and function name (part
         of patch #2533274) (Simon Owen).
20100221 internals.h: define __func__ in MSVC (part of patch #2533274) (Simon
         Owen).
20100221 internals.h: define M_LN2 for use with non C99 math.h (part of patch
         #2533274) (Simon Owen).
20100222 make-perl.c: VC6 has __int64 instead of long long (Fred; thanks, Simon
         Owen).
20100526 tape_block.c: declare libspectrum_bits_set_n_bits static as it isn't
         used outside its file to silence a warning on LLVM 4.2 (Fred).
20100711 doc/libspectrum.txt: fix a typo in libspectrum_rzx_start_input (Fred).
20100825 libspectrum.c,libspectrum.h.in,sna.c,szx.c,timings.c,z80.c:
         reintegrate NTSC Spectrum branch.
20100831 szx.c: add SZX read support for NTSC Spectrum machine ID (Fred).
20100912 rzx.c: don't log error message when encountering an external snapshot
         (common in competition mode rzx files made by Spectaculator) (patch
         #3054536) (Sergio Baldovi).
20100912 Makefile.am,configure.in,windres.rc: add Windows version encoding
         similar to Fuse (patch #3061430) (Sergio Baldovi).
20100929 test/test.c,z80.c: ensure last OUT to 0x1ffd is serialised into .z80
         files (fixes bug #3078262; thanks, Nick Corey).
20100930 test/plus3.z80: remember to add test file.
20100930 ChangeLog,README: first updates for a "1.0" release.
20101002 configure.in,szx.c,test/{empty.szx,test.c}: check for SZX files
         written with A and F swapped and read them in appropriately. Bump
         libspectrum version number so we know that new files are written
         without the bug.
20101003 szx.c,test/{empty.szx,test.c}: we also need to swap A' and F'.
20101010 configure.in: pad version number for Win32 if needed (patch #3084574)
         (Sergio Baldovi).
20101129 ChangeLog,README,doc/libspectrum.{3,txt}: more 1.0 updates.
20101130 warajevo_read.c: remove potential signedness problem.
20101130 Makefile.am,configure.in: bump version numbers for 1.0 release.
20101216 README,configure.in,doc/libspectrum.3: bump version numbers and dates
         for 1.0.0 release.
20101216 ChangeLog: update date here as well.
20101216 test/Makefile.am: ensure all test files are distributed.
20101217 Makefile.am: mark windres.rc as a source file so it is distributed
         (thanks, Guesser).
20110120 make-perl.c,myglib/ghash.c: add the g_hash_table_foreach() function and
         update g_hash_table_new() function to support the
         g_hash_table_new( NULL, NULL ) syntax (patch #3160211) (Sergio
         Baldovi).
20110130 accessor.pl,doc/libspectrum.txt,snap_accessors.txt,snapshot.c,szx.c:
         add support for SpecDrum in SZX snapshots (patch #3164313) (Jon
         Mitchell).
20110131 sna.c,z80.c: note info loss of SpecDrum info when writing sna or z80
         format snapshots (Fred).
20110327 configure.in: allow the user to say they do not want to use windres
         (works around bug #3248008; thanks, Cygnus).
20110405 libspectrum.h.in: add missing WIN32_DLL (Stuart).
20110407 accessor.pl,snap_accessors.txt,snapshot.c,szx.c: add support for Beta
         128 interface autoboot setting in SZX snapshots (Fred).
20110422 tape_block.c: ROM block duration didn't take into account pilot and
         sync pulses (Fred).
20110422 tape.c: don't expect an edge for a jump, group start/end, loop
         start/end or other non-audio blocks (Fred).
20110427 Makefile.am,internals.h,tap.c,tape_block.c,tzx_read.c,utilities.c,
         warajevo_read.c: centralise ms/tstate conversions and tape block pause
         setting functions (Fred).
20110427 tzx_read.c,tzx_write.c,warajevo_read.c,wav.c: complete centralisation
         of tape block pause setting functions (Fred).
20110427 libspectrum.h.in,tape.c: add comments for
         LIBSPECTRUM_TAPE_FLAGS_LENGTH_SHORT and
         LIBSPECTRUM_TAPE_FLAGS_LENGTH_LONG (Fred).
20110427 tape.c,test/test15.c: use centralised methods for ms/tstate conversions
         (Fred).
20110427 tape.c,test/test15.c: use more centralised methods for ms/tstate
         conversions (Fred).
20110427 z80.c: initialise machine_type to avoid a warning (Fred).
20110427 test/test.c: test needed updating for ROM block duration fix (Fred).
20110427 tzx_read.c: message time in the TZX is in seconds not ms (Fred).
20110427 doc/libspectrum.txt,tape.c,tape_accessors.txt,tape_block.[ch],
         utilities.c: directly store pause tstates values in blocks to allow
         access to either original values or native tstates values (Fred).
20110427 Makefile.am,doc/{libspectrum.3,libspectrum.txt},internals.h,
         libspectrum.c,libspectrum.h.in,pzx_read.c,tap.c,tape.c,
         tape_accessors.txt,tape_block.[ch],tzx_read.c: add read support for PZX
         tape files (Fred).
20110429 wav.c: use some more LIBSPECTRUM_BITS_IN_BYTE constants (Fred).
20110429 tape.c: have raw data blocks report the polarity of pulses (Fred).
20110502 configure.in: remove unneeded AM_SUBST_NOTMAKE macro as it doesn't get
         along with older autotools (patch #3295662) (thanks, Tomáš Franke)
         (Sergio Baldoví).
20110514 doc/libspectrum.txt,libspectrum.h.in,tape.c,tape_accessors.txt,
         tape_block.[ch],tzx_read.c,tzx_write.c: add support for the TZX set
         signal level block (Fred).
20110514 tape.c,tzx_read.c: tweak set signal level and pause blocks to correct
         level information (Fred).
20110514 tzx_write.c: add support for writing PZX blocks to TZX files (Fred).
20110515 tap.c: add support for the TZX set signal level block (Fred).
20110515 tzx_write.c: factor out common code for writing signal level and pure
         tone blocks (Fred).
20110608 accessor.pl,snap_accessors.txt,snapshot.c,szx.c: beginnings of
         Spectranet snapshot support.
20110610 accessor.pl,snap_accessors.txt,szx.c: pretty much working Spectranet
         snapshot support.
20110611 accessor.pl,snap_accessors.txt,szx.c: implement Spectranet
         programmable trap support.
20110619 accessor.pl,snap_accessors.txt,szx.c: implement Spectranet "deny
         downstream A15 flag".
20110621 accessor.pl,snap_accessors.txt,szx.c: implement Spectranet "paged via
         IO port" flag.
20110622 accessor.pl,snapshot.c,snap_accessors.txt,szx.c: store core W5100
         state in snapshots.
20110811 libspectrum.h.in,libspectrum.c: add support for detecting POK files
         (patch #3382538) (Sergio Baldoví).
20110905 libspectrum.c,make-perl.c,myglib/garray.c: remove operations with
         uninitialised pointers in libspectrum_make_room, at stopping RZX
         recordings or saving snapshots (part of patch #3404090) (Sergio
         Baldoví).
20111106 rzx.c,szx.c: remove unused variables (thanks, gcc 4.6).
20120203 csw.c: fix less than 0 check on unsigned expression (thanks, clang
         2.1) (Fred).
20120203 szx.c: correct error argument in libspectrum_print_error() calls
         (thanks, clang 2.1) (Fred).
20120220 make-perl.c: advertise that we support bzip2 compressed and wav files
         (part of patch #3413549) (Sergio Baldoví).
20120327 configure.in,Makefile.am,acinclude.m4: simplify detection of GLib
         and drop support for version 1.x (patch #3508792) (Alberto Garcia)
20120327 configure.in: add support for audiofile 0.3.x (patch #3508658) (Alberto
         Garcia).
20120506 make-perl.c,myglib/gslist.c: fix some const qualifiers for the data
         argument to g_slist_remove and g_slist_find_custom (part of bug
         #3514721) (Sergio Baldoví).
20120507 internals.h,libspectrum.c,libspectrum.h.in,make-perl.c,myglib/{ghash.c,
         gslist.c}: add g_hash_table_new_full() and libspectrum_end() for memory
         releasing (part of bug #3515269) (Sergio Baldoví).
20120916 Makefile.am: allow custom build flags for make-perl to address warning
         from the debian build system (bug #3567469) (Sergio Baldoví).
20120928 szx.c: read all possible RAM pages from the snap (thanks, ketmar)
         (Fred).
20121021 Makefile.am,acinclude.m4,autogen.sh,configure.ac,configure.in,
         m4/audiofile.m4,windres.rc: modernise autoconf support (more from patch
         #3575831) (Sergio).
20121026 configure.ac: fix the build when libaudiofile is not found and we are
         using an old pkg-config/autoconf (bug #3579244) (Sergio).
20121107 Makefile.am: fix the build when source and build trees are different
         (VPATH) (bug #3584527) (Sergio).
20121107 szx.c: fix potential calls to memcpy with a null pointer argument
         (thanks, clang 4.1) (Fred).
20121107 libspectrum.c: fix potential leak of memory pointed to by
         'new_filename' (thanks, clang 4.1) (Fred).
20121126 memory.c,myglib/garray.c,windres.rc: fix hard-coded Id tags and add
         missing properties (Sergio).
20121129 configure.ac: don't check for windres when not building for Windows
         hosts. Remove --without-windres option, previously used as a workaround
         (Sergio).
20121129 csw.c,rzx.c,szx.c: remove unused variables when not linking against
         external libraries (Sergio).
20121202 configure.ac: fix the macro expansion of PKG_CHECK_MODULES when using
         both --without-glib and --with-libaudiofile options (Sergio).
20121208 configure.ac,libspectrum.h.in: preliminary support for 64-bits binaries
         for Windows (patch #3591613) (Sergio).
20121208 README: document support for reading PZX files (Sergio).
20121222 szx.c: split SNET block into SNET, SNEF and SNER so that flash could
         theoretically be saved separately (patch #3596469) (Fred).
20121225 accessor.pl,libspectrum.h.in,sna.c,snap_accessors.txt,snapshot.c,szx.c,
         z80.c: extend SZX support to version 1.5 draft specs (Fred).
20121226 accessor.pl,snap_accessors.txt,snapshot.c,szx.c: MEMPTR is also in v1.4
         SZX files (Fred).
20121226 make-perl.c: fix typo in comment (Fred).
20121226 szx.c: inline constant in write_snet_chunk() (Fred).
20121226 doc/libspectrum.txt: add some text about changes to the interface
         (Fred).
20121226 configure.ac: bump version number to 1.1.0 (Fred).
20121226 doc/libspectrum.txt: tweak PZX text (Fred).
20121226 ChangeLog,README: first updates for a "1.1.0" release (Fred).
20121227 libspectrum.c: set name for Spectrum 128Ke machine type (Sergio).
20121229 doc/libspectrum.1: use an em dash (Stuart).
20121230 timings.c: add timings for 128Ke, copied from those for 128K (Stuart).
20121231 timings.c: 128Ke timings are intended to be based on +2A (Fred).
20121231 libspectrum.c: add 128Ke capabilities as long as it is in the library
         (Fred).
20121231 accessor.pl,doc/libspectrum.txt,libspectrum.h.in,sna.c,z80.c: rename
         'Interface II' to 'Interface 2' in comments and documentation (Stuart).
20130103 configure.ac: make some URLs point to the new sourceforge forge and
         update copyright date to 2013 (Sergio).
20130103 configure.ac: add trailing slash to URL of bug tracker (Stuart).
20130126 accessor.pl,doc/libspectrum.txt,snap_accessors.txt,snapshot.c,szx.c:
         add support for storing ZX Printer state (bug #274) (Fred).
20130130 timings.c: correct video timing for +2A/+3 etc machines (part of
         patch #305).
20130307 accessor.pl,snap_accessors.txt,szx.c: implement Spectranet's "suppress
         NMI" flipflop (bug #259).
20130516 Makefile.am: update library version number for 1.1 release.
20130516 doc/libspectrum.3: update version number and date for 1.1 release.
20130516 ChangeLog: update date in main changelog.
20130517 README: update one more date for the 1.1 release.
20130518 doc/libspectrum.txt: update version number for 1.1 release (Sergio).
20130524 Makefile.am: update libtool age to support binaries built against
         libspectrum 1.0.0 (Stuart).
20130526 Makefile.am: add dll.c into the dist tarball (Sergio).
20130928 configure.ac: use 'subdir-objects' option as advised by automake 1.14
         to place object files in subdirectories (Sergio).
20131013 configure.ac: replace obsolete ac_cv_prog_gcc with ac_cv_c_compiler_gnu
         (Sergio).
20131215 rzx.c: fix snapshot insertion in rzx recordings (Sergio).
20140113 libspectrum.h.in,rzx.c: allow to finalise rzx recordings (part of bug
         #305) (Sergio).
20140210 rzx.c: use SZX format for interspersed snapshots in RZX recordings
         (part of bug #304) (Sergio).
20140504 tape.c: ensure that we have an edge at the end of a tape to ensure that
         the last pulse is terminated - fixes loading of Moon Cresta (thanks,
         Lee Tonks) (Fred).
<<<<<<< HEAD
20140907 accessor.pl,snap_accessors.txt,snapshot.c,szx.c,z80.c: initial ULAplus
         code (part of patch #323) (Sergio).
20151018 accessor.pl,snap_accessors.txt,snapshot.c,szx.c: implement ULAplus
         Timex screen mode support (thanks, Andrew Owen and Fred) (Sergio).
=======
20141230 szx.c: guard against passing a NULL pointer to memcpy in
         write_if1_chunk() (thanks, clang static analyser) (Fred).
20141230 autogen.sh: select glibtoolize where required (Sergio via fuse).
20150107 rzx.c: rewrite some conditions for RZX finalisation in a more logical
         way (thanks, clang static analyser) (Sergio).
20150107 test/test.c: remove "Function call argument is an uninitialized value"
         warning. There's no chance that it is, but clang doesn't realise that
         (Sergio).
20150225 pzx_read.c,szx.c,tzx_read.c,warajevo_read.c: avoid (undefined) reliance
         on pointer overflow in buffer length checks (Stuart).
20150302 internals.h,pzx_read.c,szx.c,test/test.c,zxs.c: add and use ARRAY_SIZE
         macro (Stuart).
20150302 libspectrum.h.in: add libspectrum_{new,new0,renew}() macros (Stuart).
20150302 accessor.pl,creator.c,csw.c,dck.c,ide.c,microdrive.c,pzx_read.c,rzx.c,
         szx.c,tape.c,tape_block.c,tzx_read.c,tzx_write.c: use libspectrum_new()
         and libspectrum_renew() macros where sizeof(elem) > 1 (Stuart).
20150302 libspectrum.in.h: fix ordering of args in libspectrum_new0() (Stuart).
20150302 z80.c: fix overallocation for uncompressed v2 data blocks (Stuart).
20150302 bzip2.c,crypto.c,csw.c,dck.c,ide.c,libspectrum.c,microdrive.c,plusd.c,
         pzx_read.c,rzx.c,sna.c,snapshot.c,sp.c,szx.c,tap.c,test/test.c,
         tzx_read.c,tzx_write.c,warajevo_read.c,wav.c,z80.c,z80em.c,zlib.c,
         zxs.c: use libspectrum_{new,new0,renew}() macros where
         sizeof(elem) == 1 (Stuart).
20150302 memory.c: check for overflow in libspectrum_calloc() (Stuart).
20150302 libspectrum.h.in,memory.c: add libspectrum_{m,re}alloc_n() and use this
         for libspectrum_{new,renew}() macros (Stuart).
20150302 libspectrum.h.in,memory.c: rename libspectrum_calloc() to
         libspectrum_malloc0_n() (Stuart).
20150315 README,configure.ac: remove automatic fallback to GLib replacement (now
         --with-fake-glib) (Stuart).
20150315 make-perl.c: add LIBSPECTRUM_HAS_GLIB_REPLACEMENT macro (Stuart).
20150316 configure.ac: always use -Wwrite-strings when using GCC (Stuart).
20150316 zlib.c,zxs.c: define ZLIB_CONST when including <zlib.h> and remove cast
         used as workaround for discarding of const (Stuart).
20150316 pzx_read.c: add missing const qualifiers and remove casts (Stuart).
20150316 generate.pl.in,libspectrum.h.in: remove autogeneration warning from
         libspectrum.h.in (Stuart).
20150316 doc/libspectrum.txt: add missing line break (Stuart).
20150316 snapshot.c: store PC-1 for all snapshot formats whilst in the halted
         state (Stuart).
20150318 crypto.c,csw.c,internals.h,libspectrum.c,pzx_read.c,rzx.c,szx.c,
         tzx_read.c: const and static cleanups (Stuart).
20150418 internals.h: fix compilation on systems without stdint.h (Stuart).
20150506 libspectrum.h.in: add missing compatibility comments (Stuart).
20150507 libspectrum.{c,h.in}: add Didaktik disk class and image format (part of
         patch #331) (Gergely Szasz).
20150510 Makefile.am,m4/pkg.m4: add pkg.m4 for PKG_CHECK_MODULES in case the
         platform doesn't have pkg-config installed (Sergio).
20150512 pzx_read.c,szx.c,tzx_write.c: avoid mixing declarations and code for
         C89 compilers (Adrien Destugues)
20150513 internals.h: fix ARRAY_SIZE when using a modern GCC with strict C89
         syntax (Sergio).
20150606 doc/libspectrum.txt: sync with snap_accessors.txt (Stuart).
20150613 m4/ax_create_stdint_h.m4: add AX_CREATE_STDINT_H macro from the GNU
         Autoconf Archive (Stuart).
20150617 Makefile.am,test/Makefile.am: enable silent rules for perl and windres
         commands (Sergio).
20150831 test/turbo-zeropilot.tzx: add mime-type property (Sergio).
>>>>>>> 5670f81f
<|MERGE_RESOLUTION|>--- conflicted
+++ resolved
@@ -962,12 +962,8 @@
 20140504 tape.c: ensure that we have an edge at the end of a tape to ensure that
          the last pulse is terminated - fixes loading of Moon Cresta (thanks,
          Lee Tonks) (Fred).
-<<<<<<< HEAD
 20140907 accessor.pl,snap_accessors.txt,snapshot.c,szx.c,z80.c: initial ULAplus
          code (part of patch #323) (Sergio).
-20151018 accessor.pl,snap_accessors.txt,snapshot.c,szx.c: implement ULAplus
-         Timex screen mode support (thanks, Andrew Owen and Fred) (Sergio).
-=======
 20141230 szx.c: guard against passing a NULL pointer to memcpy in
          write_if1_chunk() (thanks, clang static analyser) (Fred).
 20141230 autogen.sh: select glibtoolize where required (Sergio via fuse).
@@ -1026,4 +1022,5 @@
 20150617 Makefile.am,test/Makefile.am: enable silent rules for perl and windres
          commands (Sergio).
 20150831 test/turbo-zeropilot.tzx: add mime-type property (Sergio).
->>>>>>> 5670f81f
+20151018 accessor.pl,snap_accessors.txt,snapshot.c,szx.c: implement ULAplus
+         Timex screen mode support (thanks, Andrew Owen and Fred) (Sergio).